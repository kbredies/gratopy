--- conflicted
+++ resolved
@@ -25,7 +25,7 @@
 
 
 
-def evaluate_control_numbers(data, dimensions,exptected_result,precision,classified,name):
+def evaluate_control_numbers(data, dimensions,expected_result,precision,classified,name):
     [Nx,Ny,Ns,Na,Nz]=dimensions
     
     test_s,test_phi,test_z,factors,test_x,test_y=read_control_numbers(
@@ -46,9 +46,9 @@
     for i in range(0,m):    
         mysum+=factors[i]*data[var1[i],var2[i],var3[i]]
     
-    assert(abs(mysum-exptected_result)<precision),\
+    assert(abs(mysum-expected_result)<precision),\
         "A control-sum for the "+name+ " did not match the expected value,"\
-        +"expected: "+str(exptected_result) +", received: "+str(mysum)+\
+        +"expected: "+str(expected_result) +", received: "+str(mysum)+\
         ". Please consider the visual results to check whether this is "+\
         "a numerical issue or a more fundamental error."  
 
@@ -185,14 +185,14 @@
     
     # Computing controlnumbers to quantitatively verify correctness 
     evaluate_control_numbers(img, (Nx,Nx,number_detectors,angles,2),
-                exptected_result=2949.3728,
+                expected_result=2949.3728,
 		precision=0.001,classified="img",name="original image")
 
     evaluate_control_numbers(sino, (Nx,Nx,number_detectors,angles,2),
-                exptected_result=66998.337281,
+                expected_result=66998.337281,
 		precision=0.001,classified="sino",name="sinogram")
 
-    evaluate_control_numbers(backprojected, (Nx,Nx,number_detectors,angles,2),exptected_result=1482240.72690,
+    evaluate_control_numbers(backprojected, (Nx,Nx,number_detectors,angles,2),expected_result=1482240.72690,
 		precision=0.001,classified="img",name="backprojected image")
 
     
@@ -393,23 +393,23 @@
     show()
     
     # Computing controlnumbers to quantitatively verify correctness 
-    evaluate_control_numbers(img, (N,N,Ns,len(angles),2),exptected_result=2949.3738,
+    evaluate_control_numbers(img, (N,N,Ns,len(angles),2),expected_result=2949.3738,
 		precision=0.001,classified="img",name="original image")
 
     evaluate_control_numbers(sino_correct, (N,N,Ns,len(angles),2),
-                exptected_result=313.94908,precision=0.0001,classified="sino",
+                expected_result=313.94908,precision=0.0001,classified="sino",
 		name="sinogram with correct fullangle setting")
 
     evaluate_control_numbers(sino_incorrect, (N,N,Ns,len(angles),2),
-		exptected_result=313.94908,precision=0.0001,classified="sino",
+		expected_result=313.94908,precision=0.0001,classified="sino",
 		name="sinogram with incorrect fullangle setting")
 
     evaluate_control_numbers(backprojected_correct, (N,N,Ns,len(angles),2),
-		exptected_result=7044.6522, precision=0.0001,classified="img",
+		expected_result=7044.6522, precision=0.0001,classified="img",
 		name="backprojected image with correct fullangle setting")
 
     evaluate_control_numbers(backprojected_incorrect, (N,N,Ns,len(angles),2),
-		exptected_result=37105.70765,precision=0.001,classified="img",
+		expected_result=37105.70765,precision=0.001,classified="img",
 		name="backprojected image with incorrect fullangle setting")
 
 
@@ -467,13 +467,13 @@
     show()
     
     # Computing controlnumbers to quantitatively verify correctness 
-    evaluate_control_numbers(img, (N,N,Ns,angles,2),exptected_result=2949.37386,
+    evaluate_control_numbers(img, (N,N,Ns,angles,2),expected_result=2949.37386,
 		precision=0.001,classified="img",name="original image")
 
-    evaluate_control_numbers(sino, (N,N,Ns,angles,2),exptected_result=699.5769,
+    evaluate_control_numbers(sino, (N,N,Ns,angles,2),expected_result=699.5769,
 		precision=0.001,classified="sino",name="sinogram")
 
-    evaluate_control_numbers(backprojected, (N,N,Ns,angles,2),exptected_result=14599.8994,
+    evaluate_control_numbers(backprojected, (N,N,Ns,angles,2),expected_result=14599.8994,
 		precision=0.001,classified="img",name="backprojected image")
 
 
@@ -562,7 +562,7 @@
     
     # Computing controlnumbers to quantitatively verify correctness
     evaluate_control_numbers(ULW, (ULW.shape[0],ULW.shape[0],number_detectors,len(angles),2),
-                exptected_result=0.782582206,
+                expected_result=0.782582206,
 		precision=0.000001,classified="img",name=" Landweber-reconstruction")
 
     
@@ -608,29 +608,21 @@
   
     # perform conjugate gradients algorithm
     walnut_gpu2new=clarray.to_device(queue,require(sino,dtype,'C'))
-<<<<<<< HEAD
-    UCG=conjugate_gradients(walnut_gpu2new, PS, 0.1, number_iterations=100)
-
-=======
     UCG=conjugate_gradients(walnut_gpu2new, PS, 0.1,number_iterations=100)
     UCG=UCG.get()
->>>>>>> 96fcde06
     # plot results
     figure(4)
     imshow(np.hstack([UCG[:,:,0],UCG[:,:,1]]),cmap=cm.gray)
     title("Conjugate gradients reconstruction")
     show()
 
-<<<<<<< HEAD
-=======
-    # Computing controlnumbers to quantitatively verify correctness
+    # Compute control numbers to quantitatively verify correctness
     evaluate_control_numbers(UCG, (UCG.shape[0],UCG.shape[0],number_detectors,len(angles),2),
-                exptected_result=0.99194361,
+                expected_result=0.99194361,
 		precision=0.000001,classified="img",
 		name=" conjugate gradients reconstruction")
 
 
->>>>>>> 96fcde06
 def test_total_variation():
     """ 
     Total variation reconstruction test.
@@ -669,13 +661,8 @@
     # perform total_variation reconstruction
     walnut_gpu2new=clarray.to_device(queue,require(sinonew,dtype,'C'))
 
-<<<<<<< HEAD
     UTV=total_variation(walnut_gpu2new,PS,mu=1000,
-                        number_iterations=5000,z_distance=0)
-=======
-    UTV=total_variation_reconstruction(walnut_gpu2new,PS,mu=1000,
-                                       number_iterations=4000,z_distance=0)
->>>>>>> 96fcde06
+                        number_iterations=4000,z_distance=0)
     
     sinoreprojected=forwardprojection(UTV,PS)
     
@@ -693,7 +680,7 @@
     
     # Computing controlnumbers to quantitatively verify correctness
     evaluate_control_numbers(UTV, (UTV.shape[0],UTV.shape[0],number_detectors,numberofangles,1),
-                exptected_result=0.93240546,
+                expected_result=0.93240546,
 		precision=0.000001,classified="img",
 		name="total-variation reconstruction")
 
@@ -756,13 +743,13 @@
     show()
     
     # Computing a controlnumbers to quantitatively verify correctness 
-    evaluate_control_numbers(img, (N1,N2,Ns,angles,2),exptected_result=999.4965,
+    evaluate_control_numbers(img, (N1,N2,Ns,angles,2),expected_result=999.4965,
 		precision=0.001,classified="img",name="original image")
 
-    evaluate_control_numbers(sino, (N1,N2,Ns,angles,2),exptected_result=1547.6640,
+    evaluate_control_numbers(sino, (N1,N2,Ns,angles,2),expected_result=1547.6640,
 		precision=0.001,classified="sino",name="sinogram")
 
-    evaluate_control_numbers(backprojected, (N1,N2,Ns,angles,2),exptected_result=16101.3542,
+    evaluate_control_numbers(backprojected, (N1,N2,Ns,angles,2),expected_result=16101.3542,
 		precision=0.001,classified="img",name="backprojected image")
 
 
@@ -814,22 +801,22 @@
 
 
     figure(2)
-    title("projection via spase Matrix")
+    title("projection via sparse matrix")
     imshow(sino,cmap=cm.gray)
     
     figure(3)
-    title("backprojection via spase Matrix")
+    title("backprojection via sparse matrix")
     imshow(backproj,cmap=cm.gray)
     show()
     
     # Computing a controlnumbers to quantitatively verify correctness 
-    evaluate_control_numbers(img, (Nx,Nx,number_detectors,angles,1),exptected_result=7.1182017,
+    evaluate_control_numbers(img, (Nx,Nx,number_detectors,angles,1),expected_result=7.1182017,
 		precision=0.000001,classified="img",name="original image")
 
-    evaluate_control_numbers(sino, (Nx,Nx,number_detectors,angles,1),exptected_result=213.071169,
+    evaluate_control_numbers(sino, (Nx,Nx,number_detectors,angles,1),expected_result=213.071169,
 		precision=0.001,classified="sino",name="sinogram")
 
-    evaluate_control_numbers(backproj, (Nx,Nx,number_detectors,angles,1),exptected_result=2765.528,
+    evaluate_control_numbers(backproj, (Nx,Nx,number_detectors,angles,1),expected_result=2765.528,
 		precision=0.01,classified="img",name="backprojected image")
 
     
