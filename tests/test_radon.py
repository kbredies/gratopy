import os, pkgutil
from numpy import *
from matplotlib.pyplot import *
import pyopencl as cl
from gratopy import *
import matplotlib.image as mpimg

from numpy import random


def curdir(filename):
    return os.path.join(os.path.abspath(os.path.dirname(__file__)), filename)


TESTRNG=curdir("rng.txt")

ctx = None
queue = None

def evaluate_control_numbers(data, dimensions,expected_result,precision,classified,name):
    [Nx,Ny,Ns,Na,Nz]=dimensions
    
    test_s,test_phi,test_z,factors,test_x,test_y=read_control_numbers(
                                                     Nx,Ny,Ns,Na,Nz)
    m=1000
    mysum=0
    if classified=="img":
        var1=test_x
        var2=test_y
        var3=test_z
    else:
        var1=test_s
        var2=test_phi
        var3=test_z
    
    if Nz==1:
        data=data.reshape(data.shape[0],data.shape[1],1)
    for i in range(0,m):    
        mysum+=factors[i]*data[var1[i],var2[i],var3[i]]
    
    assert(abs(mysum-expected_result)<precision),\
        "A control-sum for the "+name+ " did not match the expected value,"\
        +"expected: "+str(expected_result) +", received: "+str(mysum)+\
        ". Please consider the visual results to check whether this is "+\
        "a numerical issue or a more fundamental error."  




def create_control_numbers():
    m=1000
    M=2000
    rng=np.random.default_rng(1)
    mylist=[]
    
    mylist.append(rng.integers(0,M,m))#s
    mylist.append(rng.integers(0,M,m))#phi
    mylist.append(rng.integers(0,M,m))#z
    mylist.append(rng.normal(0,1,m)) #factors
    
    mylist.append(rng.integers(0,M,m))#
    mylist.append(rng.integers(0,M,m))
    
    myfile=open(TESTRNG,"w")
    
    for j in range(6):	
        for i in range(m):
             myfile.write(str(mylist[j][i])+"\n")
    myfile.close()
	


def read_control_numbers(Nx,Ny,Ns,Na, Nz=1):
    
    myfile=open(TESTRNG,"r")
    m = 1000
    test_s=[]
    test_phi=[]
    test_z=[]
    factors=[]
    test_x=[]
    test_y=[]
        
    text=myfile.readlines()
    
    for i in range(m):
        test_s.append(int(text[i])%Ns)
        test_phi.append(int(text[i+m])%Na)
        test_z.append(int(text[i+2*m])%Nz)
        factors.append(float(text[i+3*m]))
        test_x.append(int(text[i+4*m])%Nx)
        test_y.append(int(text[i+5*m])%Ny)
    myfile.close()
    return test_s,test_phi,test_z,factors,test_x,test_y


def create_phantoms(queue, N, dtype='double'):
    # use gratopy phantom method to create Shepp-Logan phantom
    A=phantom(queue, N, dtype=dtype)
    A *= 255/cl.array.max(A).get()
    
    # second test image consisting of 2 horizontal bars
    B=cl.array.empty(queue, A.shape, dtype=dtype)
    B[:] = 255-120
    B[int(N/3):int(2*N/3)]=0
    B[0:int(N/4)]=0
    B[int(N-N/4):N]=0
    
    img=cl.array.to_device(queue, np.stack([A.get(), B.get()], axis=-1))
    return img

def test_projection():
    """  Basic projection test. Simply computes forward and backprojection 
    of the Radon transform for two test images in order to visually confirm 
    the correctness of the method. """

    print("Projection test")

    # create PyopenCL context 
    ctx = cl.create_some_context(interactive=False)
    queue = cl.CommandQueue(ctx)
    
    # create test image
    dtype=float32
    N = 1200
    img_gpu = create_phantoms(queue, N, dtype=dtype)
	
    # define relevant quantities to determine the geometry
    angles=360
    detector_width=4
    image_width=4
    Ns=int(0.5*N)

    # create projectionsetting with parallel beam setting with 360
    # equi-distant angles, the detector has a width of 4 and the observed
    # object has a diameter of 4 (i.e. is captured by the detector), we
    # consider half the amount of detector pixels as image pixels
    PS=ProjectionSettings(queue, PARALLEL, img_gpu.shape, angles, Ns,
                              image_width=image_width,
			      detector_width=detector_width,
                              detector_shift=0,
                              fullangle=True)

    # plot geometry via show_geometry method to visualize geometry
    figure(0)
    PS.show_geometry(0, axes=subplot(2,2,1))
    PS.show_geometry(np.pi/8, axes=subplot(2,2,2))
    PS.show_geometry(np.pi/4, axes=subplot(2,2,3))
    PS.show_geometry(np.pi*3/8., axes=subplot(2,2,4))
    
    # compute Radon transform for given test images
    sino_gpu = forwardprojection(img_gpu, PS)

    # compute backprojection of computed sinogram
    backprojected_gpu = backprojection(sino_gpu, PS)
    
    img=img_gpu.get()
    sino=sino_gpu.get()
    backprojected=backprojected_gpu.get()
    
    
    # plot results
    figure(1)
    imshow(np.hstack([img[:,:,0],img[:,:,1]]), cmap=cm.gray)
    figure(2)
    imshow(np.hstack([sino[:,:,0],sino[:,:,1]]),
        cmap=cm.gray)
    figure(3)
    imshow(np.hstack([backprojected[:,:,0],
        backprojected[:,:,1]]), cmap=cm.gray)
    
    show()

   # test speed of implementation for forward projection
    M=10
    a=time.perf_counter()
    for i in range(M):
        forwardprojection(img_gpu, PS, sino=sino_gpu)
    img_gpu.get()
    print ('Average time required Forward',(time.perf_counter()-a)/M)


    a=time.perf_counter()
    for i in range(M):
        backprojection(sino_gpu, PS, img=backprojected_gpu)
    sino_gpu.get()
    print ('Average time required Backprojection',\
        (time.perf_counter()-a)/M)
    
    
    # Computing controlnumbers to quantitatively verify correctness     
    evaluate_control_numbers(img, (N,N,Ns,angles,2),
                expected_result=2949.3738,
		precision=0.001,classified="img",name="original image")

    evaluate_control_numbers(sino, (N,N,Ns,angles,2),
                expected_result=1221.2257,
		precision=0.001,classified="sino",name="sinogram")

    evaluate_control_numbers(backprojected, (N,N,Ns,angles,2),
                expected_result=7427.7049,
		precision=0.001,classified="img",name="backprojected image")
		
 

    

def test_weighting():
    """ Mass preservation test. Check whether the total mass of an image 
    (square with side length 4/3 and pixel values, i.e. density, 1) 
    is correctly transported into the total mass of a projection, i.e., 
    the scaling is adequate.
    """
    print("Weighting test")
    
    # create PyopenCL context 
    ctx = cl.create_some_context(interactive=False)
    queue = cl.CommandQueue(ctx)
    
    # relevant quantities
    dtype=float32
    N=900
    img_shape=(N,N)
    angles=30
    detector_width=4
    image_width=4
    Ns=500
	
    # define projectionsetting
    PS=ProjectionSettings(queue, PARALLEL,img_shape,angles,Ns,
        detector_width=detector_width,image_width=image_width)
    
    # consider image as rectangular of side-length (4/3)
    img=np.zeros([N,N])
    img[int(N/3.):int(2*N/3.)][:,int(N/3.):int(2*N/3.)]=1
    img_gpu = cl.array.to_device(queue, require(img, dtype, 'F'))
    
    # compute corresponding sinogram
    sino_gpu = forwardprojection(img_gpu,PS)	
    
    # mass inside the image must correspond to the mass any projection
    mass_image=np.sum(img)*PS.delta_x**2
    mass_sinogram_average=np.sum(sino_gpu.get())*PS.delta_s/PS.n_angles
    mass_sino_rdm=np.sum(sino_gpu.get()[:, random.randint(0, angles) ])\
        *PS.delta_s
    
    print("The mass inside the image is "+str(mass_image)+
        " was carried over in the mass inside an projection is "
	+str(mass_sino_rdm)+" i.e. the relative error is "
	+ str(abs(1-mass_image/mass_sino_rdm)))
	
    assert((abs(1-mass_image/mass_sino_rdm)<0.001)*\
        (abs(1-mass_image/mass_sino_rdm)<0.001)),\
        "The mass was not carried over correctly into  projections,\
        as the relative difference is "\
	+str(abs(1-mass_image/mass_sino_rdm))
    
def test_adjointness():
    """ Adjointness test. Creates random images 
    and sinograms to check whether forward and backprojection are indeed 
    adjoint to one another (by comparing the corresponding dual pairings). 
    This comparison is carried out for multiple experiments.
    """
    print("Adjointness test")
    
    # create PyOpenCL context 
    ctx = cl.create_some_context(interactive=False)
    queue = cl.CommandQueue(ctx)

    # relevant quantities
    Nx=900
    number_detectors=400
    img=np.zeros([Nx,Nx])
    angles=360
    
    # define projectionsetting
    PS=ProjectionSettings(queue, PARALLEL, img.shape, angles, 
        n_detectors=number_detectors, fullangle=True)
    
    # define zero images and sinograms
    sino2_gpu = cl.array.zeros(queue, PS.sinogram_shape, dtype=float32, 
        order='F')
    
    img2_gpu = cl.array.zeros(queue, PS.img_shape, dtype=float32, order='F')
    
    Error=[]
    count=0
    eps=0.00001
    # loop through a number of experiments
    for i in range(100):
	# create random image and sinogram
        img1_gpu = cl.array.to_device(queue, 
            require(np.random.random(PS.img_shape), float32, 'F'))
        
        sino1_gpu = cl.array.to_device(queue,\
            require(np.random.random(PS.sinogram_shape), float32, 'F'))
        
	# compute corresponding forward and backprojections
        forwardprojection(img1_gpu,PS,sino=sino2_gpu)
        backprojection(sino1_gpu,PS,img=img2_gpu)
            
        # extract suitable Information
        sino1=sino1_gpu.get().flatten()
        sino2=sino2_gpu.get().flatten()
        img1=img1_gpu.get().flatten()
        img2=img2_gpu.get().flatten()
	
	# dual pairing in imagedomain
        a=np.dot(img1,img2)*PS.delta_x**2

	# dual pairing in sinogram domain
        b=np.dot(sino1,sino2)*(np.pi)/angles*(PS.delta_ratio*PS.delta_x)
        
	# check whether an error occurred
        if abs(a-b)/min(abs(a),abs(b))>eps:
            count+=1
            Error.append((a,b))
                
    print ('Adjointness: Number of Errors: '+str(count)+' out of\
        100 tests adjointness-errors were bigger than '+str(eps))
    
    assert(len(Error)<10),'A large number of experiments for adjointness\
        turned out negative, number of errors: '+str(count)+' out of 100\
	tests adjointness-errors were bigger than '+str(eps) 

def test_fullangle():
    """ Full-angle test. Tests and illustrates the impact of the fullangle 
    parameter, in particular showing artifacts resulting from the incorrect 
    use of the limited angle setting.
    """
       
    # create PyOpenCL context 
    ctx = cl.create_some_context(interactive=False)
    queue = cl.CommandQueue(ctx)

    # relevant quantities
    dtype=float32
    N = 1200
    img_gpu = create_phantoms(queue, N, dtype=dtype)
    p=2
    Ns=int(0.3*N)
    shift=0

    # angles cover only a part of the angular range
    angles=np.linspace(0,np.pi*3/4.,180)+np.pi/8
    
    # create two projecetionsettings, one with the correct "fullangle=False"
    # parameter for limited-angle situation, incorrectly using "fullangle=True"
    PScorrect=ProjectionSettings(queue, PARALLEL, img_gpu.shape,angles,Ns,
       detector_width=p,detector_shift=shift,fullangle=False)
    PSincorrect=ProjectionSettings(queue, PARALLEL, img_gpu.shape,angles,Ns,
        detector_width=p,detector_shift=shift,fullangle=True)

    # forward and backprojection for the two settings
    sino_gpu_correct=forwardprojection(img_gpu,PScorrect)
    sino_gpu_incorrect=forwardprojection(img_gpu,PSincorrect)
    backprojected_gpu_correct=backprojection(sino_gpu_correct,PScorrect)
    backprojected_gpu_incorrect=backprojection(sino_gpu_correct,PSincorrect)
        
    sino_correct=sino_gpu_correct.get()
    sino_incorrect=sino_gpu_incorrect.get()
    backprojected_correct=backprojected_gpu_correct.get()
    backprojected_incorrect=backprojected_gpu_incorrect.get()
    img=img_gpu.get()

    # plot results
    figure(1)
    imshow(np.hstack([img[:,:,0],img[:,:,1]]), cmap=cm.gray)
    figure(2)
    title("Sinograms with vs without fullangle")
    imshow(np.vstack([np.hstack([sino_correct[:,:,0],\
        sino_correct[:,:,1]]),\
	np.hstack([sino_incorrect[:,:,0],\
	sino_incorrect[:,:,1]])]), cmap=cm.gray)
    
    figure(3)
    title("Backprojection with vs without fullangle")
    imshow(np.vstack([np.hstack([backprojected_correct[:,:,0],\
        backprojected_correct[:,:,1]]),\
	np.hstack([backprojected_incorrect[:,:,0],\
	backprojected_incorrect[:,:,1]])]), cmap=cm.gray)
    
    show()
    
    # Computing controlnumbers to quantitatively verify correctness 
    evaluate_control_numbers(img, (N,N,Ns,len(angles),2),
                expected_result=2949.3738,
		precision=0.001,classified="img",name="original image")

    evaluate_control_numbers(sino_correct, (N,N,Ns,len(angles),2),
                expected_result=990.3170,precision=0.001,classified="sino",
		name="sinogram with correct fullangle setting")

    evaluate_control_numbers(sino_incorrect, (N,N,Ns,len(angles),2),
		expected_result=990.3170,precision=0.001,classified="sino",
		name="sinogram with incorrect fullangle setting")

    evaluate_control_numbers(backprojected_correct, (N,N,Ns,len(angles),2),
		expected_result=1357.2650, precision=0.001,classified="img",
		name="backprojected image with correct fullangle setting")

    evaluate_control_numbers(backprojected_incorrect, (N,N,Ns,len(angles),2),
		expected_result=2409.5415,precision=0.001,classified="img",
		name="backprojected image with incorrect fullangle setting")

    
    

		
        
def test_nonquadratic():
    """ Nonquadratic image test. Tests and illustrates the projection 
    operator for non-quadratic images. """
    
    # create PyOpenCL context
    ctx = cl.create_some_context(interactive=False)
    queue = cl.CommandQueue(ctx)

    # create phantom but cut of one side
    dtype=float32
    N1 = 1200
    img = create_phantoms(queue,N1,dtype=dtype)
    N2=int(img.shape[0]*2/3.)
    img_gpu=cl.array.to_device(queue, img.get()[:,0:N2,:].copy())
    
    # additional quantities and setting
    angles=360
    Ns=int(0.5*img_gpu.shape[0])
    PS=ProjectionSettings(queue, PARALLEL, img_gpu.shape,angles,Ns)
    
    # compute forward and backprojection
    sino_gpu=forwardprojection(img_gpu,PS)
    backprojected_gpu=backprojection(sino_gpu,PS)
    
    img=img_gpu.get()
    sino=sino_gpu.get()
    backprojected=backprojected_gpu.get()

    # plot results
    figure(1)
    title("original non square images")
    imshow(np.hstack([img[:,:,0],img[:,:,1]]), cmap=cm.gray)
    figure(2)
    title("Radon sinogram for non-square image")
    imshow(np.hstack([sino[:,:,0],sino[:,:,1]]),\
        cmap=cm.gray)
    
    figure(3)
    title("backprojection for non-square image")
    imshow(np.hstack([backprojected[:,:,0],\
        backprojected[:,:,1]]), cmap=cm.gray)
    
    show()
    
    # Computing a controlnumbers to quantitatively verify correctness 
    evaluate_control_numbers(img, (N1,N2,Ns,angles,2),
                expected_result=999.4965,
		precision=0.001,classified="img",name="original image")

    evaluate_control_numbers(sino, (N1,N2,Ns,angles,2),
                expected_result=-782.3489,
		precision=0.001,classified="sino",name="sinogram")

    evaluate_control_numbers(backprojected, (N1,N2,Ns,angles,2),
                expected_result=3310.3464,
		precision=0.001,classified="img",name="backprojected image")




def test_extract_sparse_matrix():
    """
    Tests the create_sparse_matrix method to create a sparse matrix
    associated with the transform, and tests it by appling forward and
    backprojection by matrix multiplication.
    """
    order="F"
    dtype=float64
    ctx = cl.create_some_context(interactive=False)
    queue = cl.CommandQueue(ctx)

    # relevant quantities
    Nx=150
    number_detectors=100
    img=np.zeros([Nx,Nx])
    angles=30
    
    # define projectionsetting
    PS=ProjectionSettings(queue, PARALLEL, img.shape, angles, 
                          n_detectors=number_detectors, fullangle=True)
    
    #Create corresponding sparse matrix
    sparsematrix=PS.create_sparse_matrix(dtype=dtype,order=order)
    
    #Testimage
    img=phantom(queue, Nx, dtype)
    
    img=img.get()
    img=img.reshape(Nx**2,order=order)
    #Compute forward and backprojection
    sino=sparsematrix*img
    backproj=sparsematrix.T*sino

    #reshape
    img=img.reshape(Nx,Nx,order=order)
    sino=sino.reshape(number_detectors,angles,order=order)
    backproj=backproj.reshape(Nx,Nx,order=order)

    #plot results
    figure(1)
    title("Testimage")
    imshow(img,cmap=cm.gray)

    figure(2)
    title("projection via sparse matrix")
    imshow(sino,cmap=cm.gray)
    
    figure(3)
    title("backprojection via sparse matrix")
    imshow(backproj,cmap=cm.gray)
    show()
    
    # Computing a controlnumbers to quantitatively verify correctness 
    evaluate_control_numbers(img, (Nx,Nx,number_detectors,angles,1),
                expected_result=7.1182017,
		precision=0.000001,classified="img",name="original image")

    evaluate_control_numbers(sino, (Nx,Nx,number_detectors,angles,1),
                expected_result=-1.061323217,
		precision=0.000001,classified="sino",name="sinogram")

<<<<<<< HEAD
    evaluate_control_numbers(backproj, (Nx,Nx,number_detectors,angles,1)
               ,expected_result=1.0395559772,
=======
    evaluate_control_numbers(backproj, (Nx,Nx,number_detectors,angles,1),
                exptected_result=1.0395559772,
>>>>>>> 57ca0efb
		precision=0.000001,classified="img",name="backprojected image")


def test_midpointshift():
    """ 
    Shifted midpoint test.
    Tests and illustrates how the sinogram changes if the midpoint of an 
    images is shifted away from the center of rotation.
    """

    # create PyOpenCL context
    ctx = cl.create_some_context(interactive=False)
    queue = cl.CommandQueue(ctx)

    # create phantom for test
    dtype=float32
    N = 1200
    img_gpu = create_phantoms(queue, N,dtype)

    # relevant quantities
    (angles,Detector_width, image_width) = (360, 2, 3)
    midpoint_shift=[0.,0.4]
    Ns=int(0.5*N)

    # define projectionsetting
    PS = ProjectionSettings(queue, RADON, img_gpu.shape, angles, Ns,
                            image_width=image_width, detector_width=Detector_width,
                            midpoint_shift=midpoint_shift)
    
    # plot the geometry from various angles
    figure(0)
    for k in range(0,16):
        PS.show_geometry(k*np.pi/16, axes=subplot(4,4,k+1))

    # compute forward and backprojection
    sino_gpu=forwardprojection(img_gpu, PS)    
    backprojected_gpu=backprojection(sino_gpu, PS)
    
    img=img_gpu.get()
    sino=sino_gpu.get()
    backprojected=backprojected_gpu.get()

    # plot results
    figure(1)
    imshow(np.hstack([img[:,:,0],img[:,:,1]]), cmap=cm.gray)
    figure(2)
    title("Sinogram with shifted midpoint")
    imshow(np.hstack([sino[:,:,0],sino[:,:,1]]), \
        cmap=cm.gray)
    figure(3)
    title("Backprojection with shifted midpoint")
    imshow(np.hstack([backprojected[:,:,0],backprojected[:,:,1]]),\
        cmap=cm.gray)
    show()
    
    # Computing controlnumbers to quantitatively verify correctness 
    evaluate_control_numbers(img, (N,N,Ns,angles,2),expected_result=2949.37386,
		precision=0.001,classified="img",name="original image")

    evaluate_control_numbers(sino, (N,N,Ns,angles,2),
<<<<<<< HEAD
                expected_result=-223.3301648,
		precision=0.00001,classified="sino",name="sinogram")

    evaluate_control_numbers(backprojected, (N,N,Ns,angles,2),
                expected_result=1871.7969,
=======
                exptected_result=1810.5192,
		precision=0.001,classified="sino",name="sinogram")

    evaluate_control_numbers(backprojected, (N,N,Ns,angles,2),
                exptected_result=3570.1789,
>>>>>>> 57ca0efb
		precision=0.001,classified="img",name="backprojected image")


# test
if __name__ == '__main__':
    pass<|MERGE_RESOLUTION|>--- conflicted
+++ resolved
@@ -529,13 +529,8 @@
                 expected_result=-1.061323217,
 		precision=0.000001,classified="sino",name="sinogram")
 
-<<<<<<< HEAD
-    evaluate_control_numbers(backproj, (Nx,Nx,number_detectors,angles,1)
-               ,expected_result=1.0395559772,
-=======
     evaluate_control_numbers(backproj, (Nx,Nx,number_detectors,angles,1),
-                exptected_result=1.0395559772,
->>>>>>> 57ca0efb
+               expected_result=1.0395559772,
 		precision=0.000001,classified="img",name="backprojected image")
 
 
@@ -596,19 +591,11 @@
 		precision=0.001,classified="img",name="original image")
 
     evaluate_control_numbers(sino, (N,N,Ns,angles,2),
-<<<<<<< HEAD
-                expected_result=-223.3301648,
-		precision=0.00001,classified="sino",name="sinogram")
+                expected_result=1810.5192,
+		precision=0.001,classified="sino",name="sinogram")
 
     evaluate_control_numbers(backprojected, (N,N,Ns,angles,2),
-                expected_result=1871.7969,
-=======
-                exptected_result=1810.5192,
-		precision=0.001,classified="sino",name="sinogram")
-
-    evaluate_control_numbers(backprojected, (N,N,Ns,angles,2),
-                exptected_result=3570.1789,
->>>>>>> 57ca0efb
+                expected_result=3570.1789,
 		precision=0.001,classified="img",name="backprojected image")
 
 
