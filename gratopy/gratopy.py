--- conflicted
+++ resolved
@@ -38,16 +38,11 @@
         transform is computed.
     :type projectionsetting: :class:`gratopy.ProjectionSettings`
     :param sino: The array in which the result of transformation
-<<<<<<< HEAD
         is saved. If :obj:`None` (per default) is given, a new array 
-=======
-        will be saved. If ``None`` is given, a new array 
->>>>>>> 96fcde06
         will be created and returned.
     :type sino: :class:`pyopencl.array.Array` with `compatible`_ dimensions, 
         default :obj:`None`
     :param wait_for: The events to wait for before performing the 
-<<<<<<< HEAD
         computation in order to avoid, e.g., race conditions, see 
         :class:`pyopencl.Event`.
     :type wait_for: :class:`list[pyopencl.Event]`, default :attr:`[]`
@@ -55,16 +50,6 @@
     :return: The sinogram associated with the projection of the image. 
         If the **sino** is not :obj:`None`, the same :mod:`pyopencl` array 
         is returned with the values in its data overwritten.
-=======
-        computation in order to avoid race conditions, see 
-        `PyopenCL.events  <https://documen.tician.de/pyopencl/runtime_queue.html>`_.
-        The events of **img** and **sino** are automatically added to wait_for.
-    :type wait_for: :class:`list[pyopencl.Event]`, default []
-    
-    :return: The sinogram created by the projection of the image. 
-        If the sinogram input is given, the same pyopencl array will be 
-        returned, though the values in its data are overwritten.
->>>>>>> 96fcde06
     :rtype: :class:`pyopencl.array.Array`
 
     The forward projection can be performed for single or double
@@ -108,7 +93,6 @@
         transform is computed.
     :type projectionsetting: :class:`gratopy.ProjectionSettings`
 		
-<<<<<<< HEAD
     :param  img: The array in which the result of backprojection is saved.
         If :obj:`None` is given, a new array will be created and returned.
     :type img: :class:`pyopencl.array.Array`  with `compatible`_ dimensions,
@@ -122,23 +106,6 @@
     :return: The image associated with the backprojected sinogram,
         coinciding with the **img** if not :obj:`None`, with the values 
         in its data overwritten.
-=======
-    :param  img: The array in which the result of backprojection will 
-        be saved.
-        If ``None`` is given, a new array will be created and returned.
-    :type img: :class:`pyopencl.array.Array`  with `compatible`_ dimensions,
-        default :attr:`None`
-    
-    :param wait_for: The events to wait for before performing the 
-        computation in order to avoid race conditions, see 
-        `PyopenCL.events  <https://documen.tician.de/pyopencl/runtime_queue.html>`_.
-        The events of **img** and **sino** are automatically added to wait_for.
-    :type wait_for: :class:`list[pyopencl.Event]`, default []
-        
-    :return: The image associated to the backprojected sinogram,
-        coinciding with the **img** input if given, though the values 
-        in its data are overwriten.
->>>>>>> 96fcde06
     :rtype:  :class:`pyopencl.array.Array` 
 
     The backprojection can be performed for single or double
@@ -1631,11 +1598,7 @@
     a solution to the image reconstruction problem associated
     with a projection and sinogram. This method is also known as SIRT.
 
-<<<<<<< HEAD
     :param sino: Sinogram data to reconstruct from.
-=======
-    :param sino: Sinogram data to inverte.
->>>>>>> 96fcde06
     :type sino: :class:`pyopencl.array.Array`
 					
     :param projectionsetting: The geometry settings for which the projection 
@@ -1655,10 +1618,7 @@
 
     """    
 
-<<<<<<< HEAD
-=======
     # Set relaxation parameter
->>>>>>> 96fcde06
     norm_estimate=normest(projectionsetting, allocator=sino.allocator)
     w=sino.dtype.type(w/norm_estimate**2)   
 
@@ -1670,13 +1630,9 @@
     
     #Poweriteration
     for i in range(number_iterations):
-<<<<<<< HEAD
-        print(np.linalg.norm(sinonew.get())) # TODO: do we need this?
-=======
         sys.stdout.write('\rProgress at {:3.0%}'
                              .format(float(i)/number_iterations))
 			    
->>>>>>> 96fcde06
         sinonew=forwardprojection(Unew, projectionsetting, sino=sinonew)\
             -sino
         Unew=Unew-w*backprojection(sinonew, projectionsetting, img=U)
@@ -1692,7 +1648,6 @@
     a solution to the image reconstruction problem associated
     with a projection and sinogram.
 
-<<<<<<< HEAD
     :param sino: Sinogram data to invert.
     :type sino: :class:`pyopencl.array.Array`
 	
@@ -1702,30 +1657,15 @@
     
     :param epsilon: Tolerance parameter, the iteration stops if
         relative residual<epsilon.
-=======
-    :param sino: Sinogram data to inverte.
-    :type sino: :class:`pyopencl.array.Array`
-			            
-    :param projectionsetting: The settings in which the projection 
-        inversion is considered.
-    :type projectionsetting: :class:`gratopy.ProjectionSettings`		            
-
-    :param epsilon: Stopping criteria when relative residual<epsilon.
->>>>>>> 96fcde06
     :type epsilon: :class:`float`, default 0.01
     
     :param number_iterations: Maximal number of iteration steps 
         to be performed.
     :type number_iterations: :class:`float`, default 20
     
-<<<<<<< HEAD
-    :param x0: Initial guess for iteration (defaults for zeros if 
+    :param x0: Initial guess for iteration (defaults to zeros if 
         :obj:`None`).
     :type x0: :class:`pyopencl.array.Array`, default :obj:`None`
-=======
-    :param x0: Startingpoint for iteration (zeros by default).
-    :type x0: :class:`pyopencl.array.Array`, default None
->>>>>>> 96fcde06
 
     :param restart: Determines whether the iteration is restarted
         when numerical convergence fails (determined by sanity checks).
@@ -1741,15 +1681,8 @@
     if len(sino.shape)>2:
         dimensions=dimensions+tuple([sino.shape[2]])
         dimensions2=dimensions2+tuple([1])
-<<<<<<< HEAD
            
     if x0 is None:
-=======
-    
-    
-    #Default zeros guess
-    if x0==None:
->>>>>>> 96fcde06
         x0=clarray.zeros(projectionsetting.queue,dimensions,
             sino.dtype,order={0:'F',1:'C'}[sino.flags.c_contiguous])
     assert(x0.flags.c_contiguous==sino.flags.c_contiguous),\
@@ -1761,14 +1694,8 @@
     p=backprojection(d, projectionsetting)
     q=clarray.empty_like(d, projectionsetting.queue)
     snew=backprojection(d, projectionsetting)
-<<<<<<< HEAD
     sold=snew.copy()
           
-=======
-    sold=backprojection(d, projectionsetting)
-        
-  
->>>>>>> 96fcde06
     angle_weights=clarray.reshape(projectionsetting.angle_weights,
         dimensions2)
         
@@ -1779,19 +1706,14 @@
         allocator=sino.allocator)
 
     for k in range(0,number_iterations):    
-<<<<<<< HEAD
-        print(k) # TODO wouldn't be a MATLAB-style output make more sense?
-=======
         sys.stdout.write('\rProgress at {:3.0%}'
                              .format(float(k)/number_iterations))
 
->>>>>>> 96fcde06
         forwardprojection(p, projectionsetting, sino=q)
         alpha=x.dtype.type(projectionsetting.delta_x**2/
             (projectionsetting.delta_s)*(clarray.vdot(sold,sold)
            /clarray.vdot(q*angle_weights,q)).get())
            
-<<<<<<< HEAD
         x+=alpha*p
         d-=alpha*q
         backprojection(d, projectionsetting, img=snew)
@@ -1799,15 +1721,6 @@
         (sold, snew) = (snew, sold)
         p=beta*p+sold
         residual=sqrt(np.sum(clarray.vdot(sold,sold).get())\
-=======
-        x=x+alpha*p
-        d=d-alpha*q
-        backprojection(d, projectionsetting, img=snew)
-        beta= (clarray.vdot(snew,snew)/clarray.vdot(sold,sold)).get()
-        sold=snew+0.
-        p=beta*p+snew
-        residual=sqrt(np.sum(clarray.vdot(snew,snew).get())\
->>>>>>> 96fcde06
           /np.sum(clarray.vdot(sino,sino).get()))
         if  residual<epsilon:
             sys.stdout.write('\rProgress aborted prematurely as desired'
@@ -1816,21 +1729,12 @@
             break
 
         if beta>1 and restart==True:
-<<<<<<< HEAD
-            print("restart at iteration step", k)
-            d=sino-forwardprojection(x, projectionsetting)
-            backprojection(d, projectionsetting, img=p)
-            snew=backprojection(d, projectionsetting, img=snew)
-=======
             sys.stdout.write('\r')
             sys.stdout.flush()
             print("restart at", k,"\n")
             d=sino-forwardprojection(x, projectionsetting)
-                
-            p=backprojection(d, projectionsetting)
-            q=clarray.empty_like(d, projectionsetting.queue)            
-            snew=backprojection(d, projectionsetting)
->>>>>>> 96fcde06
+            backprojection(d, projectionsetting, img=p)
+            snew=backprojection(d, projectionsetting, img=snew)
             residual=sqrt(np.sum(clarray.vdot(snew,snew).get())/\
                 np.sum(clarray.vdot(sino,sino).get()))
     
@@ -1842,7 +1746,6 @@
 def total_variation(sino, projectionsetting, mu,
     number_iterations=1000, z_distance=1):
     """
-<<<<<<< HEAD
     Peforms a primal-dual algorithm to solve a total-variation
     regularized reconstruction problem associated with a given
     projection operator and sinogram. This corresponds to the approximate
@@ -1853,15 +1756,6 @@
     an :math:`L^2-\mathrm{TV}` reconstruction approach).
 
     :param sino: Sinogram data to invert.
-=======
-    Executes primal-dual algorithm projection methods to solve 
-    :math:`\min_{u} \mu\|\mathcal{P}u-f\|_{L^2}^2+{TV}(u)` 
-    for :math:`\mathcal{P}` the projection operator in question, i.e. 
-    an :math:`L^2 - TV` reconstruction approach.
-    This is an approximation approach for the projection inversion.
-
-    :param sino: Sinogram data to inverte.
->>>>>>> 96fcde06
     :type sino: :class:`pyopencl.array.Array`
 			            
     :param projectionsetting: The settings in which the projection 
@@ -1904,7 +1798,6 @@
         img_shape=img_shape+tuple([sino.shape[2]])
     extended_img_shape=tuple([4])+img_shape
 
-<<<<<<< HEAD
     # Definitions of suitable kernel functions for primal and dual updates
     
     # update dual variable to data term
@@ -1948,52 +1841,6 @@
             update_NormV_[V.dtype,V.flags.c_contiguous](V.queue, V.shape[1:], None, 
             V.data, normV.data,
             wait_for=V.events+normV.events+wait_for)
-=======
-    ##Definitions of suitable kernel functions for primal and dual updates
-    # update dual variable to dataterm
-    
-    myfunctions={(np.dtype("float32"),'F'):projectionsetting.prg.update_lambda_L2_float_ff,
-		    (np.dtype("float32"),'C'):projectionsetting.prg.update_lambda_L2_float_cc,
-		    (np.dtype("float"),'F'):projectionsetting.prg.update_lambda_L2_double_ff,
-		    (np.dtype("float"),'C'):projectionsetting.prg.update_lambda_L2_double_cc}
-    myfunction_lambda=myfunctions[(my_dtype,my_order)]
-    def update_lambda(lamb, Ku, f, sigma,mu, normest, wait_for=None):
-        return myfunction_lambda(lamb.queue,
-            lamb.shape, None,lamb.data, Ku.data, f.data,
-            float32(sigma/normest), float32(mu), wait_for=wait_for)
-
-    #update v the dual of gradient of u
-    myfunctions={(np.dtype("float32"),'F'):projectionsetting.prg.update_v_float_ff,
-        (np.dtype("float32"),'C'):projectionsetting.prg.update_v_float_cc,
-        (np.dtype("float"),'F'):projectionsetting.prg.update_v_double_ff,
-        (np.dtype("float"),'C'):projectionsetting.prg.update_v_double_cc}	
-    myfunction_v=myfunctions[my_dtype,my_order]
-    def update_v(v, u,  sigma, z_distance, wait_for=None):
-        return myfunction_v(v.queue, u.shape, None,
-            v.data, u.data, float32(sigma),float32(z_distance), 
-            wait_for=wait_for)
-
-    #update primal variable u (the image)
-    myfunctions={(np.dtype("float32"),'F'):projectionsetting.prg.update_u_float_ff,
-        (np.dtype("float32"),'C'):projectionsetting.prg.update_u_float_cc,
-        (np.dtype("float"),'F'):projectionsetting.prg.update_u_double_ff,
-        (np.dtype("float"),'C'):projectionsetting.prg.update_u_double_cc}
-    myfunction_u=myfunctions[my_dtype,my_order]
-    def update_u(u_, u, v, Kstarlambda, tau, normest,z_distance,wait_for=None):
-        return myfunction_u(u_.queue, u_.shape, None,
-            u_.data, u.data,v.data, Kstarlambda.data, float32(tau),
-            float32(1.0/normest),float32(z_distance), wait_for=wait_for)
-       
-    #Compute the norm of v and project (dual update)
-    myfunctions={(np.dtype("float32"),'F'):projectionsetting.prg.update_NormV_unchor_float_ff,
-        (np.dtype("float32"),'C'):projectionsetting.prg.update_NormV_unchor_float_cc,
-        (np.dtype("float"),'F'):projectionsetting.prg.update_NormV_unchor_double_ff,
-        (np.dtype("float"),'C'):projectionsetting.prg.update_NormV_unchor_double_cc}
-    myfunction_normv=myfunctions[my_dtype,my_order]
-    def update_NormV(V,normV,wait_for=None):
-        return myfunction_normv(V.queue, V.shape[1:], None, 
-            V.data,normV.data, wait_for=wait_for)
->>>>>>> 96fcde06
 
     # update of the extra gradient
     update_extra = {np.dtype(float32): cl.elementwise.ElementwiseKernel(
@@ -2001,11 +1848,7 @@
         np.dtype(float): cl.elementwise.ElementwiseKernel(ctx, 
         'double *u_, double *u', 'u[i] = 2.0f*u_[i] - u[i]')}[sino.dtype]
 	
-<<<<<<< HEAD
 	# Initialize variables for the iteration
-=======
-    #Initialising Variables for the iteration
->>>>>>> 96fcde06
     U=clarray.zeros(queue, img_shape, dtype=my_dtype, order=my_order)
     U_=clarray.zeros(queue, img_shape, dtype=my_dtype, order=my_order)
     V=clarray.zeros(queue, extended_img_shape, dtype=my_dtype, 
@@ -2017,12 +1860,7 @@
         order=my_order)
     normV=clarray.zeros(queue, img_shape, dtype=my_dtype, order=my_order)
 
-<<<<<<< HEAD
 	# Compute estimates for step-size parameters
-=======
-
-    #Computing estimates for Parameter
->>>>>>> 96fcde06
     norm_estimate = normest(projectionsetting)
     Lsqr = 17.0
     sigma = 1.0/sqrt(Lsqr)
@@ -2031,26 +1869,13 @@
 	
     # Primal-dual iteration
     for i in range(number_iterations):		
-<<<<<<< HEAD
-		
         # Dual update
         V.add_event(update_v(V, U_, sigma, z_distance))
         normV.add_event(update_NormV(V, normV))	
         forwardprojection(U_, projectionsetting, sino=KU)
-=======
-        #Dual Update
-        V.add_event(update_v(V, U_, sigma,z_distance,
-        				 wait_for=U_.events))
-
-        normV.add_event(update_NormV(V,normV,wait_for=V.events))	
-
-        forwardprojection(U_,projectionsetting,KU)
-   
->>>>>>> 96fcde06
         Lamb.add_event(update_lambda(Lamb, KU, sino, sigma,mu,
 	                          norm_estimate))
 		
-<<<<<<< HEAD
         # Primal update
         backprojection(Lamb, projectionsetting, img=KSTARlambda)	
         U_.add_event(update_u(U_, U, V, KSTARlambda, tau, norm_estimate,
@@ -2059,17 +1884,6 @@
 		# Extragradient update 
         U.add_event(update_extra(U_, U, wait_for=U.events + U_.events))
 			
-=======
-        #Primal Update
-        backprojection(Lamb,projectionsetting,KSTARlambda)	
-        
-        U_.add_event(update_u(U_, U, V, KSTARlambda, tau, norm_estimate,
-	    z_distance, wait_for=U.events+V.events+KSTARlambda.events))
-		
-	#Extragradient update 
-        U.add_event(update_extra(U_, U, wait_for=U.events + U_.events))	
-	
->>>>>>> 96fcde06
         (U, U_) = (U_, U)
 
         sys.stdout.write('\rProgress at {:3.0%}'
@@ -2077,6 +1891,4 @@
     sys.stdout.write('\rProgress complete')
     sys.stdout.flush()
 
-    return U
-
-    +    return U