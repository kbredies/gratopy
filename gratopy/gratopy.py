import sys
import os
import numpy as np
import matplotlib.pyplot as plt
import matplotlib.patches
import pyopencl as cl
import pyopencl.array as clarray
import scipy
import scipy.sparse

# Source files for opencl kernels
CL_FILES1 = ["radon.cl", "fanbeam.cl"]
CL_FILES2 = ["total_variation.cl", "utilities.cl"]

# Class attribute corresponding to which geometry to consider
PARALLEL = 1
RADON = 1
FANBEAM = 2
FAN = 2


###########
# Programm created from the gpu_code
class Program(object):
    def __init__(self, ctx, code):

        # activate warnings
        os.environ['PYOPENCL_COMPILER_OUTPUT'] = '1'
        # build opencl code
        self._cl_prg = cl.Program(ctx, code)
        self._cl_prg.build()
        # add the kernels functions to the local dictionary
        self._cl_kernels = self._cl_prg.all_kernels()
        for kernel in self._cl_kernels:
            self.__dict__[kernel.function_name] = kernel


def check_compatibility(img, sino, projectionsetting):
    """
    Ensures, that img, sino, and projectionsetting have compatible
    dimensions and types.
    """
    assert (sino.dtype == img.dtype), ("sinogram and image do not share"
        + "common data type: " + str(sino.dtype)+" and "+str(img.dtype))

    assert (sino.shape[0:2] == projectionsetting.sinogram_shape), (
        "The dimensions of the sinogram" + str(sino.shape)
        + " do not match the projectionsetting's "
        + str(projectionsetting.sinogram_shape))

    assert (sino.shape[0:2] == projectionsetting.sinogram_shape), (
        "The dimensions of the image " + str(img.shape)
        + " do not match the projectionsetting's "
        + str(projectionsetting.img_shape))

    if len(sino.shape) > 2:
        if sino.shape[2] > 1:
            assert(len(img.shape) > 2), (" The sinogram has a third dimension"
                + "but the image does not.")
            assert(sino.shape[2] == img.shape[2]), ("The third dimension"
                + "(z-direction) of the sinogram is" + str(sino.shape[2])
                + " and the image's is" + str(img.shape[2])
                + ", they do not coincide.")

    if len(img.shape) > 2:
        if img.shape[2] > 1:
            assert(len(sino.shape) > 2), (" The sinogram has a third dimension"
                + "but the image does not.")


def forwardprojection(img, projectionsetting, sino=None, wait_for=[]):
    """
    Performs the forward projection (either for the Radon or the
    fanbeam transform) of a given image using the given projection
    settings.

    :param img: The image to be transformed.
    :type img: :class:`pyopencl.array.Array` with
        :ref:`compatible  <compatible>` dimensions
    :param projectionsetting: The geometry settings for which the forward
        transform is computed.
    :type projectionsetting: :class:`gratopy.ProjectionSettings`
    :param sino: The array in which the result of transformation
        is saved. If :obj:`None` (per default) is given, a new array
        will be created and returned.
    :type sino: :class:`pyopencl.array.Array` with
        :ref:`compatible <compatible-sino>` dimensions,
        default :obj:`None`
    :param wait_for: The events to wait for before performing the
        computation in order to avoid, e.g., race conditions, see
        :class:`pyopencl.Event`.
    :type wait_for: :class:`list[pyopencl.Event]`, default :attr:`[]`

    :return: The sinogram associated with the projection of the image.
        If the **sino** is not :obj:`None`, the same :mod:`pyopencl` array
        is returned with the values in its data overwritten.
    :rtype: :class:`pyopencl.array.Array`

    The forward projection can be performed for single or double
    precision arrays. The dtype (precision) of **img** and **sino** (if given)
    have to coincide and the output will be of the same precision.
    It respects any combination of *C* and *F* contiguous arrays where
    output will be of the same contiguity as img if no sino is given.
    The OpenCL events associated with the transform will be added to the
    output's events. In case the output array is created, it will use the
    allocator of **img**. If the image and sinogram have a third dimension
    (z-direction) the operator is applied slicewise.

    """

    # initialize new sinogram if no sinogram is yet given
    if sino is None:
        z_dimension = tuple()
        if len(img.shape) > 2:
            z_dimension = (img.shape[2],)
        # create sinogram with same basic properties as img
        sino = clarray.zeros(projectionsetting.queue,
                             projectionsetting.sinogram_shape+z_dimension,
                             dtype=img.dtype,
                             order={0: 'F', 1: 'C'}[img.flags.c_contiguous],
                             allocator=img.allocator)

    # perform projection operation
    function = projectionsetting.forwardprojection
    function(sino, img, projectionsetting, wait_for=wait_for)
    return sino


def backprojection(sino, projectionsetting, img=None, wait_for=[]):
    """
    Performs the backprojection (either for the Radon or the
    fanbeam transform) of a given sinogram  using the given projection
    settings.

    :param sino: Sinogram to be backprojected.
    :type sino: :class:`pyopencl.array.Array` with
        :ref:`compatible <compatible-sino>` dimensions

    :param projectionsetting: The geometry settings for which the forward
        transform is computed.
    :type projectionsetting: :class:`gratopy.ProjectionSettings`

    :param  img: The array in which the result of backprojection is saved.
        If :obj:`None` is given, a new array will be created and returned.
    :type img: :class:`pyopencl.array.Array`  with
        :ref:`compatible <compatible>` dimensions,
        default :obj:`None`

    :param wait_for: The events to wait for before performing the
        computation in order to avoid, e.g., race conditions, see
        :class:`pyopencl.Event`.
    :type wait_for: :class:`list[pyopencl.Event]`, default :attr:`[]`

    :return: The image associated with the backprojected sinogram,
        coinciding with the **img** if not :obj:`None`, with the values
        in its data overwritten.
    :rtype:  :class:`pyopencl.array.Array`

    The backprojection can be performed for single or double
    precision arrays. The dtype (precision) of **img** and **sino** have
    to coincide. If no **img** is given, the output precision coincides
    with **sino**'s. The operation respects any combination of
    *C* and *F* contiguous
    arrays, where if **img** is :obj:`None`, the result's contiguity coincides
    with **sino**'s. The OpenCL events associated with the transform will be
    added to the output's events.
    In case the output array is created, it will
    use the allocator of **sino**. If the sinogram and image have a third
    dimension (z-direction), the operator is applied slicewise.
    """

    # initialize new img (to save backprojection in) if none is yet given
    if img is None:
        z_dimension = tuple()
        if len(sino.shape) > 2:
            z_dimension = (sino.shape[2],)
        # create img for backprojection with same basic properties as sino
        img = clarray.zeros(projectionsetting.queue,
                            projectionsetting.img_shape+z_dimension,
                            dtype=sino.dtype, order={0: 'F', 1: 'C'}[
                                sino.flags.c_contiguous],
                            allocator=sino.allocator)

    # execute corresponding backprojection operation
    function = projectionsetting.backprojection
    function(img, sino, projectionsetting, wait_for=wait_for)
    return img


def radon(sino, img, projectionsetting, wait_for=[]):
    """
    Performs the Radon transform of a given image using the
    given **projectionsetting**.

    :param sino: The array in which the resulting sinogram is written.
    :type sino: :class:`pyopencl.array.Array`

    :param img: The image to transform.
    :type img: :class:`pyopencl.array.Array`

    :param projectionsetting: The geometry settings for which the
        Radon transform is performed.
    :type projectionsetting: :class:`gratopy.ProjectionSettings`

    :param wait_for: The events to wait for before performing the computation
        in order to avoid, e.g., race conditions, see :class:`pyopencl.Event`.
    :type wait_for: :class:`list[pyopencl.Event]`, default []

    :return: Event associated with the computation of the
        Radon transform (which is also added to the events of **sino**).
    :rtype:  :class:`pyopencl.Event`
    """

    # ensure that all relevant arrays have common data_type and
    # compatible dimensions
    check_compatibility(img, sino, projectionsetting)

    # select additional information of suitable data-type,
    # upload via ensure_dtype in case not yet uploaded to gpu
    dtype = sino.dtype
    projectionsetting.ensure_dtype(dtype)
    ofs_buf = projectionsetting.ofs_buf[dtype]
    geometry_information = projectionsetting.geometry_information[dtype]

    # choose function with approrpiate dtype
    function = projectionsetting.functions[(dtype,
                                            sino.flags.c_contiguous,
                                            img.flags.c_contiguous)]

    # execute corresponding function and add event to sinogram
    myevent = function(sino.queue, sino.shape, None,
                       sino.data, img.data, ofs_buf,
                       geometry_information,
                       wait_for=img.events+sino.events+wait_for)

    sino.add_event(myevent)
    return myevent


def radon_ad(img, sino, projectionsetting, wait_for=[]):
    """
    Performs the Radon backprojection of a given sinogram using
    the given **projectionsetting**.

    :param img: The array in which the resulting backprojection is
        written.
    :type img: :class:`pyopencl.array.Array`

    :param sino: The sinogram to transform.
    :type sino: :class:`pyopencl.array.Array`

    :param projectionsetting: The geometry settings for which the
        Radon backprojection is performed.
    :type projectionsetting: :class:`gratopy.ProjectionSettings`

    :param wait_for: The events to wait for before performing the computation
        in order to avoid, e.g., race conditions, see :class:`pyopencl.Event`.
    :type wait_for: :class:`list[pyopencl.Event]`, default []

    :return: Event associated with the computation of the Radon
        backprojection
        (which is also added to the events of **img**).
    :rtype: :class:`pyopencl.Event`
    """

    # ensure that all relevant arrays have common data_type and
    # compatible dimensions
    check_compatibility(img, sino, projectionsetting)

    # select additional information of suitable data-type,
    # upload via ensure_dtype in case not yet uploaded to gpu
    dtype = sino.dtype
    projectionsetting.ensure_dtype(dtype)
    ofs_buf = projectionsetting.ofs_buf[dtype]
    geometry_information = projectionsetting.geometry_information[dtype]

    # choose function with approrpiate dtype
    function = projectionsetting.functions_ad[(dtype,
                                               img.flags.c_contiguous,
                                               sino.flags.c_contiguous)]

    # execute corresponding function and add event to image
    myevent = function(img.queue, img.shape, None,
                       img.data, sino.data, ofs_buf,
                       geometry_information,
                       wait_for=img.events+sino.events+wait_for)
    img.add_event(myevent)
    return myevent


def radon_struct(queue, img_shape, angles, n_detectors=None,
                 detector_width=2.0, image_width=2.0, midpoint_shift=[0, 0],
                 detector_shift=0.0, fullangle=True, angular_range=[]):
    """
    Creates the structure storing geometry information required for
    the Radon transform and its adjoint.

    :param queue: OpenCL command queue in which context the
        computations are to be performed.
    :type queue: :class:`pyopencl.CommandQueue`

    :param img_shape:  The number of pixels of the image in x- and
        y-direction respectively, i.e., the image size.
        It is assumed that by default, the center of rotation is in
        the middle of the grid of quadratic pixels. The midpoint can,
        however, be shifted, see the **midpoint_shift** parameter.
    :type img_shape: :class:`tuple` :math:`(N_x,N_y)`

    :param angles:  Determines which angles are considered for the
        projection. Either the integer :math:`N_a` representing the
        number of uniformly distributed angles in the angular range
        :math:`[0,\\pi[`, a list containing all angles considered for
        the projection, or a list of lists containing angles for
        multiple limited angle sections, also see the
        **fullangle** parameter.
    :type angles: :class:`int`, :class:`list[float]` or
        :class:`list[list[float]]`

    :param n_detectors: The number :math:`N_s` of considered (equi-spaced)
        detectors. If :obj:`None`, :math:`N_s` will be chosen as
        :math:`\\sqrt{N_x^2+N_y^2}`.
    :type n_detectors:  :class:`int` or :obj:`None`, default :obj:`None`

    :param detector_width: Physical length of the detector line.
    :type detector_width: :class:`float`, default 2.0

    :param image_width: Size of the image indicated by the length of
        the longer side of the rectangular image domain.
        Choosing
        **image_width** = **detector_width** results in
        the standard Radon transform with each projection touching the
        entire object, while **img_width** = 2 **detector_width** results
        in each projection capturing only half of the image.
    :type image_width: :class:`float`, default 2.0

    :param midpoint_shift: Two-dimensional vector representing the
        shift of the image away from center of rotation.
        Defaults to the application of no shift.
    :type midpoint_shift:  :class:`list[float]`, default [0.0, 0.0]

    :param detector_shift: Physical shift of the detector along
        the detector line in detector pixel offsets. Defaults to
        the application of no shift, i.e., the detector reaches from
        [- **detector_width**/2, **detector_width**/2].
    :type detector_shift: :class:`list[float]`, default 0.0

    :param fullangle: If :obj:`True`, the angles are interpreted to
        represent the whole interval :math:`[0,\\pi[`.
        If :obj:`False`, a limited angle setting is considered, i.e.,
        the given angles represent a discretization of a
        proper subset of :math:`[0,\\pi[`.
        Affects the weights in the backprojection.
    :type fullangle:  :class:`bool`, default :attr:`True`

    :param angular_range: Only relevant if fullangle=False, can be used to
        determine the angular range of the different angle sections
        (which impacts the angle_weights). List of tuples with lower and upper
        bound of the angular-range of the section in question. If instead a
        empty tuple is given, the algorithm will try to choose suitable ranges
        itself, similarly missing tuples will be filled with automatic choices.
    :type angular_range: list[tuple(a,b)], default = []

    :return:
        Tuple (**ofs_dict**, **img_shape**, **sinogram_shape**,
        **geo_dict**, **angles_diff**).

    :var ofs_dict:
        Dictionary containing the relevant angular information as
        :class:`numpy.ndarray` for the data types :attr:`numpy.float32`
        and :attr:`numpy.float64`.
        The arrays have dimension :math:`(8, N_a)` with columns:

        +---+-------------------+
        | 0 | weighted cosine   |
        +---+-------------------+
        | 1 | weighted sine     |
        +---+-------------------+
        | 2 | detector offset   |
        +---+-------------------+
        | 3 | inverse of cosine |
        +---+-------------------+
        | 4 | angular weight    |
        +---+-------------------+

        The remaining columns are unused.
    :vartype ofs_dict: :class:`dict{numpy.dtype: numpy.ndarray}`

    :var shape:
        Tuple of integers :math:`(N_x,N_y)` representing the size
        of the image.
    :vartype shape: :class:`tuple`

    :var sinogram_shape:
        Tuple of integers :math:`(N_s,N_a)` representing the size
        of the sinogram.
    :vartype sinogram_shape: :class:`tuple`

    :var geo_dict:
<<<<<<< HEAD
        Dictionary mapping the allowed data types 
        to an array containing the values
        [:math:`\\delta_x, \\delta_s, N_x, N_y, N_s, N_a`].
=======
        Array containing the values
        [:math:`\\delta_x, \\delta_s, N_x, N_y, N_s, N_a`].
        **(???) is this true? the type seems to be a dictionary.**
>>>>>>> e1c11e47
    :vartype geo_dict: :class:`dict{numpy.dtype: numpy.ndarray}`

    :var angles_diff_buf: Dictionary containing the
        same values as in **ofs_dict** [4] representing the weights
        associated with the angles (i.e., the length of sinogram
        pixels in the angular direction).
    :vartype angles_diff: :class:`dict{numpy.dtype: numpy.ndarray}`

    :var angular_range: See inputvariable of the same name, though the
        automatic choices will be added.
    :vartype angular_range: list[tuple]

    """

    # relative_detector_pixel_width is delta_s/delta_x
    relative_detector_pixel_width = detector_width/float(image_width)\
        * max(img_shape)/n_detectors

    # When angles are None, understand as number of angles
    # discretizing [0,pi]
    if np.isscalar(angles):
        angles = np.linspace(0, np.pi, angles+1)[:-1]

    # Choosing the number of detectors as the half of the diagonal
    # through the the image (in image_pixel scale)
    if n_detectors is None:
        nd = int(np.ceil(np.hypot(img_shape[0], img_shape[1])))
    else:
        nd = n_detectors

    if (fullangle and angular_range):
        print("WARNING, fullangle is active, and hence the given angular_range"
              + " will be ignored!")

    # Extract angle information
    if isinstance(angles[0], list) or isinstance(angles[0], np.ndarray):
        n_angles = 0
        angles_new = []
        angles_section = [0]
        count = 0
        for j in range(len(angles)):
            n_angles += len(angles[j])
            for k in range(len(angles[j])):
                angles_new.append(angles[j][k])
                count += 1
            angles_section.append(count)
        angles = np.array(angles_new)
    else:
        n_angles = len(angles)
        angles_section = [0, n_angles]
        angles = np.array(angles)

    sinogram_shape = (nd, n_angles)

    # Angular weights (resolution associated to angles)
    # If fullangle is activated, the angles partion [0,pi] completely and
    # choose the first /last width appropriately
    if fullangle:
        angles_index = np.argsort(angles % (np.pi))
        angles_sorted = angles[angles_index] % (np.pi)
        angles_sorted = np.array(np.hstack([-np.pi+angles_sorted[-1],
                                            angles_sorted, angles_sorted[0]
                                            + np.pi]))
        angles_diff = 0.5*(abs(angles_sorted[2:len(angles_sorted)]
                               - angles_sorted[0:len(angles_sorted)-2]))
        angles_diff = np.array(angles_diff)

        angles_diff = angles_diff[angles_index]

        # Special case when an angle appears twice (particular when angles in
        # [0,2pi] are considered instead of [0,pi] and mod pi has same angles)
        for i in range(len(angles)-1):
            if abs(angles_sorted[i+1] - angles_sorted[i+2]) < 0.00001:
                val = (angles_diff[angles_index[i]]
                       + angles_diff[angles_index[i+1]])*0.5
                angles_diff[angles_index[i+1]] = val
                angles_diff[angles_index[i]] = val

    else:  # Act as though first/last angles width is equal to the
        # distance from the second/second to last angle
        if isinstance(angular_range, tuple):
            angular_range2 = []
            angular_range2.append(angular_range)
            angular_range = angular_range2
        assert isinstance(angular_range, list), "Expected that angular "\
                                                + "range to be a list of "\
                                                + "tuples, but recieved "\
                                                + str(type(angular_range))

        if len(angular_range) < len(angles_section)-1:
            print("Fullangle"
                  + "=False requires as many angular_range entries "
                  + "(list of tuples) as angle_sections are given, but "
                  + str(len(angular_range))
                  + " angular ranges given and " + str(len(angles_section)-1)
                  + " angle sections! The missing angular_ranges will be "
                  + "added automatically (This can lead to issues for angles "
                  + "set with a single angle). In particular it leads to the "
                  + "two outermost angles. It might be adviseable to check the"
                  + " resulting angle_weights to ensure suitable "
                  + "weights were chosen")
            for i in range(len(angular_range), len(angles_section)-1):
                angular_range.append(tuple())

        angles_diff = []
        for j in range(len(angles_section)-1):
            current_angles = angles[angles_section[j]:angles_section[j+1]]
            current_angles_index = np.argsort(current_angles % (np.pi))
            current_angles = current_angles[current_angles_index] % (np.pi)

            current_boundaries = angular_range[j]
            if current_boundaries == tuple():
                current_boundaries = (1.5*current_angles[0]
                                      - 0.5*current_angles[1],
                                      1.5*current_angles[-1]
                                      - 0.5*current_angles[-2])
                angular_range[j] = current_boundaries

            angles_sorted_temp = np.array(np.hstack([2*current_boundaries[0]
                                                    - current_angles[0],
                                                     current_angles,
                                                     2*current_boundaries[1]
                                                     - current_angles[-1]]))

            angles_diff_temp = 0.5*(abs(angles_sorted_temp
                                        [2:len(angles_sorted_temp)]
                                        - angles_sorted_temp
                                        [0:len(angles_sorted_temp)-2]))

            # Special case when an angle appears twice (particular when
            # angles in [0,2pi] are considered instead of [0,pi] and
            # modulo pi has same angles)
            for i in range(len(current_angles)-1):
                if abs(angles_sorted_temp[i+1]
                        - angles_sorted_temp[i+2]) < 0.00001:
                    val = (angles_diff_temp[i]+angles_diff_temp[i+1])*0.5
                    angles_diff_temp[[i]] = val
                    angles_diff_temp[[i+1]] = val

            angles_diff += list(angles_diff_temp[current_angles_index])

    # also write basic information to gpu
    delta_x = image_width/float(max(img_shape))
    delta_s = float(detector_width)/nd

    # Compute the midpoints of geometries
    midpoint_domain = np.array([img_shape[0]-1, img_shape[1]-1])/2.0 +\
        np.array(midpoint_shift)/delta_x
    midpoint_detectors = (nd-1.0)/2.0

    # direction vectors and inverse in x
    X = np.cos(angles)/relative_detector_pixel_width
    Y = np.sin(angles)/relative_detector_pixel_width
    Xinv = 1.0/X
    # set near vertical lines to vertical
    mask = np.where(abs(X) <= abs(Y))
    Xinv[mask] = 1.0/Y[mask]

    # X*x+Y*y=detectorposition, ofs is error in midpoint of
    # the image (in shifted detector setting)
    offset = midpoint_detectors - X*midpoint_domain[0]\
        - Y*midpoint_domain[1] + detector_shift/delta_s

    # Angular weights
    angles_index = np.argsort(angles % (np.pi))
    angles_sorted = angles[angles_index] % (np.pi)

    geo_dict = {}
    ofs_dict = {}
    angle_diff_dict = {}
    for dtype in [np.dtype('float64'), np.dtype('float32')]:
        # save angular information into the ofs buffer
        ofs = np.zeros((8, len(angles)), dtype=dtype, order='F')
        ofs[0, :] = X
        ofs[1, :] = Y
        ofs[2, :] = offset
        ofs[3, :] = Xinv
        ofs[4, :] = angles_diff
        ofs_dict[dtype] = ofs

        angle_diff_dict[dtype] = np.array(angles_diff, dtype=dtype)

        geometry_info = np.array([delta_x, delta_s, img_shape[0], img_shape[1],
                                  nd, n_angles], dtype=dtype, order='F')
        geo_dict[dtype] = geometry_info

    return (ofs_dict, img_shape, sinogram_shape, geo_dict,
            angle_diff_dict, angular_range)


def fanbeam(sino, img, projectionsetting, wait_for=[]):
    """
    Performs the fanbeam transform of a given image using the
    given **projectionsetting**.

    :param sino: The array in which the resulting sinogram is written.
    :type sino: :class:`pyopencl.array.Array`

    :param img: The image to transform.
    :type img: :class:`pyopencl.array.Array`

    :param projectionsetting: The geometry settings for which the
        fanbeam transform is performed.
    :type projectionsetting: :class:`gratopy.ProjectionSettings`

    :param wait_for: The events to wait for before performing the computation
        in order to avoid, e.g., race conditions, see :class:`pyopencl.Event`.
    :type wait_for: :class:`list[pyopencl.Event]`, default []

    :return: Event associated with the computation of the
        fanbeam transform (which is also added to the events of **sino**).
    :rtype:  :class:`pyopencl.Event`
    """

    # ensure that all relevant arrays have common data_type and
    # compatible dimensions
    check_compatibility(img, sino, projectionsetting)

    dtype = sino.dtype

    projectionsetting.ensure_dtype(dtype)
    ofs_buf = projectionsetting.ofs_buf[dtype]
    sdpd_buf = projectionsetting.sdpd_buf[dtype]
    geometry_information = projectionsetting.geometry_information[dtype]

    # choose function with approrpiate dtype
    function = projectionsetting.functions[(dtype, sino.flags.c_contiguous,
                                            img.flags.c_contiguous)]
    myevent = function(sino.queue, sino.shape, None,
                       sino.data, img.data, ofs_buf, sdpd_buf,
                       geometry_information,
                       wait_for=img.events+sino.events+wait_for)
    sino.add_event(myevent)
    return myevent


def fanbeam_ad(img, sino, projectionsetting, wait_for=[]):
    """
    Performs the fanbeam backprojection of a given sinogram using
    the given **projectionsetting**.

    :param img: The array in which the resulting backprojection is
        written.
    :type img: :class:`pyopencl.array.Array`

    :param sino: The sinogram to transform.
    :type sino: :class:`pyopencl.array.Array`

    :param projectionsetting: The geometry settings for which the
        fanbeam backprojection is performed.
    :type projectionsetting: :class:`gratopy.ProjectionSettings`

    :param wait_for: The events to wait for before performing the computation
        in order to avoid, e.g., race conditions, see :class:`pyopencl.Event`.
    :type wait_for: :class:`list[pyopencl.Event]`, default []

    :return: Event associated with the computation of the fanbeam
        backprojection
        (which is also added to the events of **img**).
    :rtype: :class:`pyopencl.Event`
    """

    # ensure that all relevant arrays have common data_type and
    # compatible dimensions
    check_compatibility(img, sino, projectionsetting)

    dtype = sino.dtype

    projectionsetting.ensure_dtype(dtype)
    ofs_buf = projectionsetting.ofs_buf[dtype]
    sdpd_buf = projectionsetting.sdpd_buf[dtype]
    geometry_information = projectionsetting.geometry_information[dtype]

    function = projectionsetting.functions_ad[(dtype,
                                               img.flags.c_contiguous,
                                               sino.flags.c_contiguous)]
    myevent = function(img.queue, img.shape, None,
                       img.data, sino.data, ofs_buf, sdpd_buf,
                       geometry_information,
                       wait_for=img.events+sino.events+wait_for)
    img.add_event(myevent)
    return myevent


def fanbeam_struct(queue, img_shape, angles, detector_width,
                   source_detector_dist, source_origin_dist,
                   n_detectors=None, detector_shift=0.0,
                   image_width=None, midpoint_shift=[0, 0],
                   fullangle=True, reverse_detector=False,
                   angular_range=[]):
    """
    Creates the structure storing geometry information required for
    the fanbeam transform and its adjoint.

    :param queue: OpenCL command queue in which context the
        computations are to be performed.
    :type queue: :class:`pyopencl.CommandQueue`

    :param img_shape:  The number of pixels of the image in x- and
        y-direction respectively, i.e., the image size.
        It is assumed that by default, the center of rotation is in
        the middle of the grid of quadratic pixels. The midpoint can,
        however, be shifted, see the **midpoint_shift** parameter.
    :type img_shape: :class:`tuple` :math:`(N_x,N_y)`

    :param angles:  Determines which angles are considered for the
        projection. Either the integer :math:`N_a` representing the
        number of uniformly distributed angles in the angular range
        :math:`[0,2\\pi[`, a list containing all angles considered for
        the projection, or a list of lists containing angles for
        multiple limited angle sections, also see the
        **fullangle** parameter.
    :type angles: :class:`int`, :class:`list[float]` or
        :class:`list[list[float]]`

    :param detector_width: Physical length of the detector line.
    :type detector_width: :class:`float`, default 2.0

    :param source_detector_dist:  Physical (orthogonal) distance **R** from
        the source to the detector line.
    :type source_detector_dist: :class:`float`

    :param source_origin_dist: Physical distance **RE** from the source to the
        origin (center of rotation).
    :type source_origin_dist: :class:`float`

    :param n_detectors: The number :math:`N_s` of considered (equi-spaced)
        detectors. If :obj:`None`, :math:`N_s` will be chosen as
        :math:`\\sqrt{N_x^2+N_y^2}`.
    :type n_detectors:  :class:`int` or :obj:`None`, default :obj:`None`

    :param detector_shift: Physical shift of the detector along
        the detector line in detector pixel offsets. Defaults to
        the application of no shift, i.e., the detector reaches from
        [- **detector_width**/2, **detector_width**/2].
    :type detector_shift: :class:`list[float]`, default 0.0

    :param image_width: Size of the image indicated by the length of
        the longer side of the rectangular image domain.
        If :obj:`None`, **image_width** is chosen to capture just
        all rays.
    :type image_width: :class:`float`, default :obj:`None`

    :param midpoint_shift: Two-dimensional vector representing the
        shift of the image away from center of rotation.
        Defaults to the application of no shift.
    :type midpoint_shift:  :class:`list[float]`, default [0.0, 0.0]

    :param fullangle: If :obj:`True`, the angles are interpreted to
        represent the whole interval :math:`[0,2\\pi[`.
        If :obj:`False`, a limited angle setting is considered, i.e.,
        the given angles represent a discretization of a
        proper subset of :math:`[0,2\\pi[`.
        Affects the weights in the backprojection.
    :type fullangle:  :class:`bool`, default :attr:`True`

    :param reverse_detector: When :attr:`True`, the detector direction
        for fanbeam setting is flipped around, i.e., switching the positive and
        negative detector positions.
    :type reverse_detector: :class:`bool`, default :attr:`False`

    :param angular_range: Only relevant if fullangle=False, can be used to
        determine the angular range of the different angle sections
        (which impacts the angle_weights). List of tuples with lower and upper
        bound of the angular-range of the section in question. If instead a
        empty tuple is given, the algorithm will try to choose suitable ranges
        itself, similarly missing tuples will be filled with automatic choices.
    :type angular_range: list[tuple(a,b)], default = []

    :return:
        Tuple (**img_shape**, **sinogram_shape**, **ofs_dict**,
        **sdpd_dict**, **image_width**, **geo_dict**, **angles_diff**,
        **angular_range**).

    :var img_shape:
        Tuple of integers :math:`(N_x,N_y)` representing the size
        of the image.
    :vartype img_shape: :class:`tuple`

    :var sinogram_shape:
        Tuple of integers :math:`(N_s,N_a)` representing the size
        of the sinogram.
    :vartype sinogram_shape: :class:`tuple`

    :var ofs_dict:
        Dictionary containing the relevant angular information as
        :class:`numpy.ndarray` for the data types :attr:`numpy.float32`
        and :attr:`numpy.float64`.
        The arrays have dimension :math:`(8, N_a)` with columns:

        +-----+--------------------------------------------+
<<<<<<< HEAD
        | 0 1 | vector of length :math:`\\delta_s`         |
        |     | pointing in positive detector direction    |
=======
        | 0 1 | **(???)** vector along detector direction  |
        |     | with length :math:`\\delta_s`               |
>>>>>>> e1c11e47
        +-----+--------------------------------------------+
        | 2 3 | vector connecting source and center of     |
        |     | rotation                                   |
        +-----+--------------------------------------------+
        | 4 5 | vector connection the origin and its       |
        |     | projection onto the detector line          |
        +-----+--------------------------------------------+
        | 6   | angular weight                             |
        +-----+--------------------------------------------+

        The remaining column is unused.
    :vartype ofs_dict: :class:`dict{numpy.dtype: numpy.ndarray}`

    :var sdpd_dict: Dictionary mapping :attr:`numpy.float32`
        and :attr:`numpy.float64` to a :class:`numpy.ndarray`
        representing the values :math:`\\sqrt{(s^2+R^2)}` for
<<<<<<< HEAD
        the weighting in the fanbeam transform (weighted by 
        **delta_ratio**, i.e., :math:`\\delta_s/\\delta_x`).
=======
        the weighting in the fanbeam transform (weighted by delta_ratio)
        **(???)**.
>>>>>>> e1c11e47
    :vartype sdpd_dict: :class:`dict{numpy.dtype: numpy.ndarray}`

    :var image_width: Physical size of the image. Equal to the input
        parameter if given, or to the determined image size if
        **image_width** is :obj:`None` (see parameter
        **image_width**).
    :vartype image:width: :class:`float`

    :var geo_dict:
        Dictionary mapping the allowed data types to an
        array containing the values
        [source detector distance, source origin distance,
        width of a detector_pixel, image midpoint x-coordinate,
        image midpoint y-coordinate, detector line midpoint,
        img_shape[0], img_shape[1], sinogram_shape[0],
        sinogram_shape[1], width of a pixel].
    :vartype geo_dict: :class:`dict{numpy.dtype: numpy.ndarray}`

    :var angles_diff:
        Dictionary containing the
        same values as in **ofs_dict** [6] representing the weights
        associated with the angles (i.e., the length of sinogram
        pixels in the angular direction).
    :vartype angles_diff: :class:`dict{numpy.dtype: numpy.ndarray}`

    :var angular_range: See inputvariable of the same name, though the
        automatic choices will be added.
    :vartype angular_range: list[tuple]
    """

    detector_width = float(detector_width)
    source_detector_dist = float(source_detector_dist)
    source_origin_dist = float(source_origin_dist)
    midpointshift = np.array(midpoint_shift)

    if (fullangle and angular_range):
        print("WARNING, fullangle is active, and hence the given angular_range"
              + " will be ignored!")

    # choose equidistant angles in (0,2pi] if no specific angles are given.
    if np.isscalar(angles):
        angles = np.linspace(0, 2*np.pi, angles+1)[:-1]

    image_pixels = max(img_shape[0], img_shape[1])
    # set number of pixels same as image_resolution if not specified
    if n_detectors is None:
        nd = int(np.ceil(np.hypot(img_shape[0], img_shape[1])))
    else:
        nd = n_detectors
    assert isinstance(nd, int), "Number of detectors must be integer"

    # Extract angle information
    if isinstance(angles[0], list) or isinstance(angles[0], np.ndarray):
        n_angles = 0
        angles_new = []
        angles_section = [0]
        count = 0
        for j in range(len(angles)):
            n_angles += len(angles[j])
            for k in range(len(angles[j])):
                angles_new.append(angles[j][k])
                count += 1
            angles_section.append(count)
        angles = np.array(angles_new)
    else:
        n_angles = len(angles)
        angles_section = [0, n_angles]
        angles = np.array(angles)

    sinogram_shape = (nd, n_angles)

    # Angular weights (resolution associated to angles)
    # If fullangle is activated, the angles partion [0,2pi] completely and
    # choose the first /last width appropriately
    if fullangle:
        angles_index = np.argsort(angles % (2*np.pi))
        angles_sorted = angles[angles_index] % (2*np.pi)
        angles_sorted = np.array(np.hstack([-2*np.pi+angles_sorted[-1],
                                           angles_sorted, angles_sorted[0]
                                           + 2*np.pi]))
        angles_diff = 0.5*(abs(angles_sorted[2:len(angles_sorted)]
                               - angles_sorted[0:len(angles_sorted)-2]))
        angles_diff = np.array(angles_diff)
        angles_diff = angles_diff[angles_index]
    else:

        # Make sure that angular_range has suitable form
        if isinstance(angular_range, tuple):
            angular_range2 = []
            angular_range2.append(angular_range)
            angular_range = angular_range2
        assert isinstance(angular_range, list), "Expected that angular "\
                                                + "range to be a list of "\
                                                +  "tuples, but recieved "\
                                                + str(type(angular_range))

        if len(angular_range) < len(angles_section)-1:
            print("Fullangle"
                  + "=False requires as many angular_range entries "
                  + "(list of tuples) as angle_sections are given, but "
                  + str(len(angular_range))
                  + " angular ranges given and " + str(len(angles_section)-1)
                  + " angle sections! The missing angular_ranges will be "
                  + "added automatically (This can lead to issues for angles "
                  + "set with a single angle). In particular it leads to the "
                  + "two outermost angles. It might be adviseable to check the "
                  + "resulting angle_weights to ensure suitable "
                  + "weights were chosen")
            for i in range(len(angular_range),len(angles_section)-1):
                angular_range.append(tuple())

        angles_diff = []
        # from the second/second to last angle
        for j in range(len(angles_section)-1):

            current_angles = angles[angles_section[j]:angles_section[j+1]]
            current_angles_index = np.argsort(current_angles % (2*np.pi))
            current_angles = current_angles[current_angles_index] % (2*np.pi)

            current_boundaries = angular_range[j]
            if current_boundaries == tuple():
                current_boundaries = (1.5*current_angles[0]
                                      - 0.5*current_angles[1],
                                      1.5*current_angles[-1]
                                      - 0.5*current_angles[-2])
                angular_range[j] = current_boundaries

            angles_sorted_temp = np.array(np.hstack([2*current_boundaries[0]
                                                    - current_angles[0],
                                                     current_angles,
                                                     2*current_boundaries[1]
                                                     - current_angles[-1]]))

            angles_diff_temp = 0.5*(abs(angles_sorted_temp
                                        [2:len(angles_sorted_temp)]
                                        - angles_sorted_temp
                                        [0:len(angles_sorted_temp)-2]))
            angles_diff += list(angles_diff_temp[current_angles_index])

    # compute midpoints for orientation
    midpoint_detectors = (nd-1.0)/2.0
    midpoint_detectors = midpoint_detectors+detector_shift*nd\
        / detector_width

    # ensure that indeed detector on the opposite side of the source
    assert source_detector_dist > source_origin_dist, 'Origin not \
        between detector and source'

    # In case no image_width is predetermined, image_width is chosen in
    # a way that the (square) image is always contained inside
    # the fan between source and detector
    if image_width is None:
        dd = (0.5*detector_width-abs(detector_shift))/source_detector_dist
        image_width = 2*dd*source_origin_dist/np.sqrt(1+dd**2)
        assert image_width > 0, "The automatism for choosing the image_width"\
            + " failed as the image can never"\
            + " be fully contained in the fans from all directions "\
            + "(most likely due to detector_shift being "\
            + "larger than half the detector_width)! "\
            + "Please set the image_width parameter by hand!"
        # Projection to compute distance
        # via projectionvector (1,dd) after normalization,
        # is equal to delta_x*N_x

    # ensure that source is outside the image domain
    # (otherwise fanbeam is not continuous in classical L2)
    assert image_width*0.5*np.sqrt(1+(min(img_shape)/max(img_shape))**2)\
        + np.linalg.norm(midpointshift) < source_origin_dist, \
        'the source is not outside the image domain'

    # Determine midpoint (in scaling 1 = 1 pixelwidth,
    # i.e., index of center)
    midpoint_x = midpointshift[0]*image_pixels /\
        float(image_width)+(img_shape[0]-1)/2.
    midpoint_y = midpointshift[1]*image_pixels /\
        float(image_width)+(img_shape[1]-1)/2.

    # adjust distances to pixel units, i.e. 1 unit corresponds
    # to the length of one image pixel
    source_detector_dist *= image_pixels/float(image_width)
    source_origin_dist *= image_pixels/float(image_width)
    detector_width *= image_pixels/float(image_width)

    # unit vector associated to the angle
    # (vector showing from source to detector)
    detector_orientation = {True: -1, False: 1}[reverse_detector]
    thetaX = np.cos(angles+np.pi*0.5)*detector_orientation
    thetaY = np.sin(angles+np.pi*0.5)*detector_orientation

    # Direction vector of detector direction normed to the length of a
    # single detector pixel (i.e. delta_s (in the scale of delta_x=1))
    XD = thetaY*detector_width/nd
    YD = -thetaX*detector_width/nd

    # Direction vector leading to from source to origin (with proper length)
    Qx = -thetaX*source_origin_dist
    Qy = -thetaY*source_origin_dist

    # Direction vector from origin to the detector center
    Dx0 = thetaX*(source_detector_dist-source_origin_dist)
    Dy0 = thetaY*(source_detector_dist-source_origin_dist)

    # Save relevant information
    ofs_dict = {}
    sdpd_dict = {}
    geo_dict = {}
    angle_diff_dict = {}
    for dtype in [np.dtype('float64'), np.dtype('float32')]:
        # Angular Information
        ofs = np.zeros((8, len(angles)), dtype=dtype, order='F')
        ofs[0, :] = XD
        ofs[1, :] = YD
        ofs[2, :] = Qx
        ofs[3, :] = Qy
        ofs[4, :] = Dx0
        ofs[5] = Dy0
        ofs[6] = angles_diff
        ofs_dict[dtype] = ofs

        # determine source detectorpixel-distance (=sqrt(R+xi**2))
        # for scaling
        xi = (np.arange(0, nd) - midpoint_detectors)*detector_width/nd
        source_detectorpixel_distance = np.sqrt((xi)**2
                                                + source_detector_dist**2)
        source_detectorpixel_distance = np.array(
            source_detectorpixel_distance, dtype=dtype, order='F')
        sdpd = np.zeros((1, len(source_detectorpixel_distance)),
                        dtype=dtype, order='F')
        sdpd[0, :] = source_detectorpixel_distance[:]
        sdpd_dict[dtype] = sdpd

        # collect various geometric information necessary for computations
        geometry_info = np.array([source_detector_dist,
                                 source_origin_dist, detector_width/nd,
                                 midpoint_x, midpoint_y, midpoint_detectors,
                                 img_shape[0], img_shape[1], sinogram_shape[0],
                                  sinogram_shape[1],
                                  image_width/float(max(img_shape))],
                                 dtype=dtype, order='F')

        geo_dict[dtype] = geometry_info

        angle_diff_dict[dtype] = np.array(angles_diff, dtype=dtype)
    return (img_shape, sinogram_shape, ofs_dict, sdpd_dict,
            image_width, geo_dict, angle_diff_dict, angular_range)


def create_code():
    """
    Reads and creates CL code containing all OpenCL kernels
    of the gratopy toolbox.

    :return: The toolbox's CL code.
    :rtype:  :class:`str`
    """

    total_code = ""
    for file in CL_FILES1:
        textfile = open(os.path.join(os.path.abspath(
            os.path.dirname(__file__)), file))
        code_template = textfile.read()
        textfile.close()

        for dtype in ["float", "double"]:
            for order1 in ["f", "c"]:
                for order2 in ["f", "c"]:
                    total_code += code_template.replace(
                        "\\my_variable_type", dtype)\
                        .replace("\\order1", order1)\
                        .replace("\\order2", order2)

    for file in CL_FILES2:
        textfile = open(os.path.join(os.path.abspath(
            os.path.dirname(__file__)), file))
        code_template = textfile.read()
        textfile.close()

        for dtype in ["float", "double"]:
            for order1 in ["f", "c"]:
                total_code += code_template.replace(
                    "\\my_variable_type", dtype)\
                    .replace("\\order1", order1)\

    return total_code


def upload_bufs(projectionsetting, dtype):
    ofs = projectionsetting.ofs_buf[dtype]
    ofs_buf = cl.Buffer(projectionsetting.queue.context,
                        cl.mem_flags.READ_ONLY, ofs.nbytes)
    cl.enqueue_copy(projectionsetting.queue, ofs_buf, ofs.data).wait()

    angle_weights = projectionsetting.angle_weights_buf[dtype]
    angle_weights_buf = cl.Buffer(projectionsetting.queue.context,
                                  cl.mem_flags.READ_ONLY, angle_weights.nbytes)
    cl.enqueue_copy(projectionsetting.queue, angle_weights_buf,
                    angle_weights.data).wait()

    geometry_information = projectionsetting.geometry_information[dtype]
    geometry_buf = cl.Buffer(projectionsetting.queue.context,
                             cl.mem_flags.READ_ONLY,
                             geometry_information.nbytes)
    cl.enqueue_copy(projectionsetting.queue, geometry_buf,
                    geometry_information.data).wait()

    if projectionsetting.is_fan:
        sdpd = projectionsetting.sdpd_buf[dtype]
        sdpd_buf = cl.Buffer(projectionsetting.queue.context,
                             cl.mem_flags.READ_ONLY, sdpd.nbytes)
        cl.enqueue_copy(projectionsetting.queue, sdpd_buf, sdpd.data).wait()
        projectionsetting.sdpd_buf[dtype] = sdpd_buf

    projectionsetting.ofs_buf[dtype] = ofs_buf
    projectionsetting.geometry_information[dtype] = geometry_buf
    projectionsetting.angle_weights_buf[dtype] = angle_weights_buf


class ProjectionSettings():
    """ Creates and stores all relevant information concerning
    the projection geometry. Serves as a parameter for virtually all
    gratopy's functions.

    :param queue: OpenCL command queue to which the computations
        are to be associated.
    :type queue: :class:`pyopencl.CommandQueue`

    :param geometry: Represents whether parallel beam (:const:`gratopy.RADON`)
        or fanbeam geometry (:const:`gratopy.FANBEAM`)
        is considered.

    :type geometry: :class:`int`

    :param img_shape:  The number of pixels of the image in x- and
        y-direction respectively, i.e., the image dimension.
        It is assumed that by default, the center of rotation is in
        the middle of the grid of quadratic pixels. The midpoint can,
        however, be shifted, see the **midpoint_shift** parameter.
    :type img_shape: :class:`tuple` :math:`(N_x,N_y)`

    :param angles:  Determines which angles are considered for
        the projection. An integer is interpreted as the number :math:`N_a`
        of uniformly distributed angles in the angular range
<<<<<<< HEAD
        :math:`[0,\\pi[,\\ [0,2\\pi[`
=======
        :math:`[0,\\pi[,[0,2\\pi[`
>>>>>>> e1c11e47
        for Radon and fanbeam transform, respectively. Alternatively,
        a list containing all angles
        considered for the projection can be given.
        Also, a list of lists of angles for multiple limited
        angle section can be given,
        see the **fullangle** parameter.
    :type angles: :class:`int`, :class:`list[float]`
        or :class:`list[list[float]]`
    :param n_detectors: The number :math:`N_s` of (equi-spaced) detectors
        pixels considered. When :obj:`None`, :math:`N_s`
        will be chosen as :math:`\\sqrt{N_x^2+N_y^2}`.
    :type n_detectors:  :class:`int`, default :obj:`None`
    :param detector_width: Physical length of the detector.
    :type detector_width: :class:`float`, default 2.0

    :param image_width: Physical size of the image
        indicated by the length of
        the longer side of the rectangular image domain.
        For parallel beam geometry, when :obj:`None`,
        **image_width** is chosen as 2.0.
        For fanbeam geometry, when :obj:`None`, **image_width** is chosen
        such that the projections exactly capture the image domain.
        To illustrate, chosing **image_width** = **detector_width** results
        in  the standard Radon transform with each projection touching
        the entire object, while **img_width** = 2 **detector_width**
        results in each projection capturing only
        half of the image.
    :type image_width: :class:`float`, default :obj:`None`

    :param R:  Physical (orthogonal) distance from source
        to detector line. Has no impact for parallel beam geometry.
    :type R: :class:`float`, **must be set for fanbeam geometry**

    :param RE: Physical distance from source to origin
        (center of rotation).
        Has no impact for parallel beam geometry.
    :type RE: :class:`float`, **must be set for fanbeam geometry**

    :param detector_shift:   Physical shift of all detector pixels
        along the detector line.
        Defaults to the application of no shift, i.e.,
        the detector pixels span the range
        [-**detector_width**/2, **detector_width**/2].
    :type detector_shift: :class:`list[float]`, default 0.0

    :param midpoint_shift: Two-dimensional vector representing the
        shift of the image away from center of rotation.
        Defaults to the application of no shift.
    :type midpoint_shift:  :class:`list`, default [0.0, 0.0]

    :param fullangle:
        Indicates whether the entire angular range is represented by
        **angles**. If :obj:`True`,
        the entire angular range (:math:`[0,\\pi[`
        for parallel beam, :math:`[0,2\\pi[` for fanbeam geometry)
        is represented. :obj:`False` indicates a limited
        angle setting, i.e., the angles only represent
        a discretization of a proper subset of the angular range.
        This impacts the weights in the backprojection.
    :type fullangle: :class:`bool`, default :obj:`True`

    :param reverse_detector: When :attr:`True`, the detector direction
        is flipped around.
    :type reverse_detector: :class:`bool`, default :attr:`False`

    :param angular_range: Only relevant if fullangle=False, can be used to
        determine the angular range of the different angle sections
        (which impacts the angle_weights). List of tuples with lower and upper
        bound of the angular-range of the section in question. If instead a
        empty tuple is given, the algorithm will try to choose suitable ranges
        itself, similarly missing tuples will be filled with automatic choices.
    :type angular_range: list[tuple(a,b)], default = []



    These input parameters create attributes of the same name in
    an instance of :class:`ProjectionSettings`, though the corresponding
    values might be slightly restructured by internal processes.
    Further useful attributes are listed below. It is advised not to set
    these attributes directly but rather to choose suitable input
    parameters for the initialization.

    :ivar is_parallel: :obj:`True` if the geometry is for parallel beams,
        :obj:`False` otherwise.
    :vartype is_parallel: :class:`bool`

    :ivar is_fan: :obj:`True` if the geometry is for fanbeam geometry,
        :obj:`False` otherwise.
    :vartype is_fan: :class:`bool`

    :ivar angles: List of all computed projection angles.
    :vartype angles: :class:`list[float]`

    :ivar n_angles: Number of all angles :math:`N_a`.
    :vartype n_angles: :class:`int`

    :ivar sinogram_shape: Represents the number of considered
        detectors (**n_detectors**) and angles (**n_angles**).
    :vartype sinogram_shape: :class:`tuple` :math:`(N_s,N_a)`

    :ivar delta_x: 	Physical width and height :math:`\\delta_x` of
        the image pixels.
    :vartype delta_x:  :class:`float`

    :ivar delta_s:  Physical width :math:`\\delta_s` of a detector pixel.
    :vartype delta_s:  :class:`float`

    :ivar delta_ratio:  Ratio :math:`{\\delta_s}/{\\delta_x}`,
        i.e. the detector
        pixel width relative to unit image pixels.
    :vartype delta_ratio:  :class:`float`

    :ivar angle_weights: Represents the angular discretization
        width for each angle which are used to weight the projections.
        In the fullangle case, these sum up to
        :math:`\\pi` and :math:`2\\pi` for parallel beam and
        fanbeam geometry respectively
        (or more specific angular when angular_ranges is set).
    :vartype angle_weights: :class:`numpy.ndarray`

    :ivar prg:  OpenCL program containing the gratopy OpenCL kernels.
        For the corresponding code, see :class:`gratopy.create_code`
    :vartype prg:  :class:`gratopy.Program`

    :ivar struct: Various data used in the projection operator.
        Contains in particular a
        :class:`pyopencl.array.Array`
        with the angular information necessary for computations.
    :vartype struct: :class:`list`, see :func:`radon_struct` and
        :func:`fanbeam_struct` returns
    """

    # :ivar ofs_buf:
    # dictionary containing the relevant angular information in
    # array form for respective data-type numpy.dtype(float32)
    # or numpy.dtype(float64), switching from numpy to cl.array
    # when the information is uploaded to the OpenCL device
    # (which is done automatically when required)
    # *Radon transformation*
    # Arrays have dimension 8 x Na with
    # 0 ... weighted cos()
    # 1 ... weighted sin()
    # 2 ... detector offset
    # 3 ... inverse of cos
    # 4 ... Angular weights
    # *Fanbeam transform*
    # Arrays have dimension 8 x Na with
    # 0 1 ... vector along detector-direction with length delta_s
    # 2 3   ... vector from source vector connecting source to
    #    center of rotation
    # 4 5 ... vector connecting the origin to the detectorline
    # 6   ... Angular weights
    # :vartype ofs_buf: dictionary  from  numpy.dtype  to  numpy.Array or
    #    pyopencl.
    # :ivar sdpd: representing the weight sqrt(delta_s^2+R^2) required for
    # the computation of fanbeam transform
    # :vartype sdpd: dictionary  from  numpy.dtype  to  numpy.Array or
    #   pyopencl.

    def __init__(self, queue, geometry, img_shape, angles,
                 n_detectors=None, detector_width=2.0,
                 image_width=None, R=None, RE=None,
                 detector_shift=0.0, midpoint_shift=[0., 0.],
                 fullangle=True,  angular_range=[], reverse_detector=False):
        """Initialize a ProjectionSettings instance.

        **Parameters**
            queue:pyopencl.queue
                queue associated to the OpenCL-context in question
            geometry: int
                1 for Radon transform or 2 for fanbeam Transform
                Gratopy defines RADON with the value 1 and
                FANBEAM with 2,
                i.e., one can give as argument the Variable
                RADON or FANBEAM
            img_shape: (tuple of two integers)
                see :class:`ProjectionSettings`
            angles: integer or list[float], list[list[float]]
                number of angles (uniform in [0,pi[, or list of
                angles considered,
                or a list of list of angles considered
                (last used when for multiple
                limited angle sets, see *fullangle*.)
            n_detectors: int
                number of detector-pixels considered
            detector_width: float
                see class *ProjectionSettings*
            detector_shift: float
                see class *ProjectionSettings*
            midpoint_shift: list of two floats
                see class *ProjectionSettings*
            R: float
                see class *ProjectionSettings*
            RE: float
                see class *ProjectionSettings*
            image_width: float
                see class *ProjectionSettings*
            fullangle: bool
                see class *ProjectionSettings*
        **Returns**
            self: gratopy.ProjectionSettings
                ProjectionSettings with the corresponding atributes
        """

        self.geometry = geometry
        self.queue = queue

        self.adjusted_code = create_code()

        self.prg = Program(queue.context, self.adjusted_code)
        self.image_width = image_width

        if np.isscalar(img_shape):
            img_shape = (img_shape, img_shape)

        if len(img_shape) > 2:
            img_shape = img_shape[0:2]
        self.img_shape = img_shape

        if self.geometry not in [RADON, PARALLEL, FAN, FANBEAM]:
            raise ValueError("unknown projection_type, projection_type "
                             + "must be PARALLEL or FAN")
        if self.geometry in [RADON, PARALLEL]:
            self.is_parallel = True
            self.is_fan = False

            self.forwardprojection = radon
            self.backprojection = radon_ad

            float32 = np.dtype('float32')
            float64 = np.dtype('float64')
            self.functions = {(float32, 0, 0): self.prg.radon_float_ff,
                              (float32, 1, 0): self.prg.radon_float_cf,
                              (float32, 0, 1): self.prg.radon_float_fc,
                              (float32, 1, 1): self.prg.radon_float_cc,
                              (float64, 0, 0): self.prg.radon_double_ff,
                              (float64, 1, 0): self.prg.radon_double_cf,
                              (float64, 0, 1): self.prg.radon_double_fc,
                              (float64, 1, 1): self.prg.radon_double_cc}
            self.functions_ad = {(float32, 0, 0): self.prg.radon_ad_float_ff,
                                 (float32, 1, 0): self.prg.radon_ad_float_cf,
                                 (float32, 0, 1): self.prg.radon_ad_float_fc,
                                 (float32, 1, 1): self.prg.radon_ad_float_cc,
                                 (float64, 0, 0): self.prg.radon_ad_double_ff,
                                 (float64, 1, 0): self.prg.radon_ad_double_cf,
                                 (float64, 0, 1): self.prg.radon_ad_double_fc,
                                 (float64, 1, 1): self.prg.radon_ad_double_cc}

        if self.geometry in [FAN, FANBEAM]:
            self.is_parallel = False
            self.is_fan = True

            self.forwardprojection = fanbeam
            self.backprojection = fanbeam_ad

            float32 = np.dtype('float32')
            float64 = np.dtype('float64')
            self.functions = {(float32, 0, 0): self.prg.fanbeam_float_ff,
                              (float32, 1, 0): self.prg.fanbeam_float_cf,
                              (float32, 0, 1): self.prg.fanbeam_float_fc,
                              (float32, 1, 1): self.prg.fanbeam_float_cc,
                              (float64, 0, 0): self.prg.fanbeam_double_ff,
                              (float64, 1, 0): self.prg.fanbeam_double_cf,
                              (float64, 0, 1): self.prg.fanbeam_double_fc,
                              (float64, 1, 1): self.prg.fanbeam_double_cc}
            self.functions_ad = {
                (float32, 0, 0): self.prg.fanbeam_ad_float_ff,
                (float32, 1, 0): self.prg.fanbeam_ad_float_cf,
                (float32, 0, 1): self.prg.fanbeam_ad_float_fc,
                (float32, 1, 1): self.prg.fanbeam_ad_float_cc,
                (float64, 0, 0): self.prg.fanbeam_ad_double_ff,
                (float64, 1, 0): self.prg.fanbeam_ad_double_cf,
                (float64, 0, 1): self.prg.fanbeam_ad_double_fc,
                (float64, 1, 1): self.prg.fanbeam_ad_double_cc}

        if np.isscalar(angles):
            if self.is_fan:
                angles = np.linspace(0, 2*np.pi, angles+1)[:-1]
            elif self.is_parallel:
                angles = np.linspace(0, np.pi, angles+1)[:-1]
        angles = angles

        if n_detectors is None:
            self.n_detectors = int(np.ceil(np.hypot(img_shape[0],
                                                    img_shape[1])))
        else:
            self.n_detectors = n_detectors
        detector_width = float(detector_width)

        if isinstance(angles[0], list) or isinstance(angles[0], np.ndarray):
            self.n_angles = 0
            for j in range(len(angles)):
                self.n_angles += len(angles[j])
        else:
            self.n_angles = len(angles)
        self.angles = angles
        self.angular_range=angular_range
        self.sinogram_shape = (self.n_detectors, self.n_angles)

        self.fullangle = fullangle

        self.detector_shift = detector_shift
        self.midpoint_shift = midpoint_shift

        self.detector_width = detector_width
        self.R = R
        self.RE = RE

        self.buf_upload = {}

        self.reverse_detector = reverse_detector
        if ((self.reverse_detector) and (self.is_parallel)):
            print("WARNING, the reverse_detector argument has no impact"
                  + " on the parallel beam setting. To recieve the angles"
                  + " angles can be translated by np.pi")

        if self.is_fan:
            parameters_available = not ((R is None) or (RE is None))

            assert parameters_available, ("For the Fanbeam geometry "
                                          + "you need to set R (the normal "
                                          + "distance from source to detector)"
                                          + " and RE (distance from source to "
                                          + "coordinate origin which is the "
                                          + "rotation center)")

            self.struct = fanbeam_struct(self.queue, self.img_shape,
                                         self.angles, self.detector_width,
                                         R, self.RE, self.n_detectors,
                                         self.detector_shift, image_width,
                                         self.midpoint_shift, self.fullangle,
                                         self.reverse_detector,
                                         self.angular_range)

            self.ofs_buf = self.struct[2]
            self.sdpd_buf = self.struct[3]
            self.image_width = self.struct[4]
            self.geometry_information = self.struct[5]

            self.angle_weights_buf = self.struct[6]
            self.angle_weights = self.angle_weights_buf[
                                            np.dtype("float")].copy()

            self.angular_range = self.struct[7]

            self.delta_x = self.image_width/max(img_shape)
            self.delta_s = detector_width/n_detectors
            self.delta_ratio = self.delta_s/self.delta_x

        if self.is_parallel:
            if image_width is None:
                self.image_width = 2.

            self.struct = radon_struct(self.queue, self.img_shape,
                                       self.angles,
                                       n_detectors=self.n_detectors,
                                       detector_width=self.detector_width,
                                       image_width=self.image_width,
                                       midpoint_shift=self.midpoint_shift,
                                       detector_shift=self.detector_shift,
                                       fullangle=self.fullangle,
                                       angular_range=self.angular_range)

            self.ofs_buf = self.struct[0]

            self.delta_x = self.image_width/max(self.img_shape)
            self.delta_s = self.detector_width/self.n_detectors
            self.delta_ratio = self.delta_s/self.delta_x

            self.geometry_information = self.struct[3]
            self.angle_weights_buf = self.struct[4]
            self.angle_weights = self.angle_weights_buf[
                                            np.dtype("float")].copy()
            self.angular_range = self.struct[5]

    def ensure_dtype(self, dtype):
        if dtype not in self.buf_upload:
            upload_bufs(self, dtype)
            self.buf_upload[dtype] = 1

    def show_geometry(self, angle, figure=None, axes=None, show=True,
                      img=None):
        """ Visualize the geometry associated with the projection settings.
        This can be useful in checking that indeed, the correct input
        for the desired geometry was given.

        :param angle: The angle for which the projection
            is considered.
        :type angle: :class:`float`

        :param figure: Figure in which to plot. If neither **figure** nor
            **axes** are given, a new figure (``figure(0)``) will be created.
        :type figure: :class:`matplotlib.figure.Figure`, default :obj:`None`

        :param axes: Axes to plot into. If :obj:`None`, a new
            axes inside the figure is created.
        :type axes: :class:`matplotlib.axes.Axes`, default :obj:`None`

        :param show:
            Determines whether the resulting plot is immediately
            shown (:obj:`True`).
            If :obj:`False`, :func:`matplotlib.pyplot.show` can be used
            at a later point to show the figure.
        :type show: :class:`bool`, default :obj:`True`

        :return: Figure and axes in which the geometry visualization
            is plotted.

        :rtype: (:class:`matplotlib.figure.Figure`,
            :class:`matplotlib.axes.Axes`)
        """

        if (figure is None) and (axes is None):
            figure = plt.figure(0)
        if (axes is None):
            fig_axes = figure.get_axes()
            if len(fig_axes) == 0:
                axes = figure.add_subplot()
            else:
                axes = fig_axes[0]
                axes.clear()

        if self.is_fan:
            detector_width = self.detector_width
            source_detector_dist = self.R
            source_origin_dist = self.RE
            image_width = self.image_width
            midpoint_shift = self.midpoint_shift
            midpoint_shift = [midpoint_shift[1], midpoint_shift[0]]

            maxsize = max(self.RE, np.sqrt((self.R-self.RE)**2
                                           + detector_width**2/4.))

            angle = -angle
            A = np.array([[np.cos(angle), np.sin(angle)],
                          [-np.sin(angle), np.cos(angle)]])
            # Plot all relevant sizes            axes

            sourceposition = [-source_origin_dist, 0]
            upper_detector = [source_detector_dist-source_origin_dist,
                              detector_width*0.5+self.detector_shift]
            lower_detector = [source_detector_dist-source_origin_dist,
                              - detector_width*0.5+self.detector_shift]
            central_detector = [
               source_detector_dist-source_origin_dist, 0]

            sourceposition = np.dot(A, sourceposition)
            upper_detector = np.dot(A, upper_detector)
            lower_detector = np.dot(A, lower_detector)
            central_detector = np.dot(A, central_detector)

            axes.plot([upper_detector[0], lower_detector[0]],
                      [upper_detector[1], lower_detector[1]], "k")

            axes.plot([sourceposition[0], upper_detector[0]],
                      [sourceposition[1], upper_detector[1]], "g")
            axes.plot([sourceposition[0], lower_detector[0]],
                      [sourceposition[1], lower_detector[1]], "g")

            axes.plot([sourceposition[0], central_detector[0]],
                      [sourceposition[1], central_detector[1]], "g")

            # plot(x[0]+midpoint_rotation[0],x[1]+midpoint_rotation[1],"b")

            draw_circle = matplotlib.patches.Circle(
                midpoint_shift,
                image_width/2 * np.sqrt(1 + (min(self.img_shape)
                                        / max(self.img_shape))**2),
                color='r')

            axes.add_artist(draw_circle)

            color = (1, 1, 0)
            rect = plt.Rectangle(midpoint_shift-0.5
                                 * np.array([image_width*self.img_shape[1]
                                             / np.max(self.img_shape),
                                             image_width*self.img_shape[0]
                                             / np.max(self.img_shape)]),
                                 image_width
                                 * self.img_shape[1]
                                 / np.max(self.img_shape),
                                 image_width
                                 * self.img_shape[0]
                                 / np.max(self.img_shape),
                                 facecolor=color, edgecolor=color)

            axes.add_artist(rect)

            draw_circle = matplotlib.patches.Circle(midpoint_shift,
                                                    image_width/2, color='b')
            axes.add_artist(draw_circle)

            draw_circle = matplotlib.patches.Circle((0, 0), image_width/10,
                                                    color='k')
            axes.add_artist(draw_circle)
            axes.set_xlim([-maxsize, maxsize])
            axes.set_ylim([-maxsize, maxsize])

        if self.is_parallel:
            detector_width = self.detector_width
            image_width = self.image_width
            midpoint_shift = self.midpoint_shift
            midpoint_shift = [midpoint_shift[1], midpoint_shift[0]]

            angle = -angle
            A = np.array([[np.cos(angle), np.sin(angle)],
                          [-np.sin(angle), np.cos(angle)]])

            center_source = [-image_width, self.detector_shift]
            center_detector = [image_width, self.detector_shift]

            upper_source = [-image_width,
                            self.detector_shift+0.5*detector_width]
            lower_source = [-image_width,
                            self.detector_shift-0.5*detector_width]

            upper_detector = [image_width,
                              self.detector_shift+0.5*detector_width]
            lower_detector = [image_width,
                              self.detector_shift-0.5*detector_width]

            center_source = np.dot(A, center_source)
            center_detector = np.dot(A, center_detector)
            upper_source = np.dot(A, upper_source)
            lower_source = np.dot(A, lower_source)
            upper_detector = np.dot(A, upper_detector)
            lower_detector = np.dot(A, lower_detector)

            axes.plot([center_source[0], center_detector[0]],
                      [center_source[1], center_detector[1]], "g")

            axes.plot([lower_source[0], lower_detector[0]],
                      [lower_source[1], lower_detector[1]], "g")
            axes.plot([upper_source[0], upper_detector[0]],
                      [upper_source[1], upper_detector[1]], "g")

            axes.plot([lower_detector[0], upper_detector[0]],
                      [lower_detector[1], upper_detector[1]], "k")

            draw_circle = matplotlib.patches.Circle(midpoint_shift,
                                                    image_width/np.sqrt(2),
                                                    color='r')

            axes.add_artist(draw_circle)

            color = (1, 1, 0)
            draw_rectangle = matplotlib.patches.Rectangle(
                                midpoint_shift
                                - 0.5*np.array([image_width*self.img_shape[1]
                                                / np.max(self.img_shape),
                                                image_width
                                                * self.img_shape[0]
                                                / np.max(self.img_shape)]),
                                image_width * self.img_shape[1]
                                / np.max(self.img_shape),
                                image_width * self.img_shape[0]
                                / np.max(self.img_shape),
                                facecolor=color,
                                edgecolor=color)

            axes.add_artist(draw_rectangle)

            draw_circle = matplotlib.patches.Circle(midpoint_shift,
                                                    image_width/2, color='b')

            axes.add_artist(draw_circle)
            draw_circle = matplotlib.patches.Circle((0, 0), image_width/10,
                                                    color='k')

            axes.add_artist(draw_circle)

            maxsize = np.sqrt(image_width**2+detector_width**2)
            axes.set_xlim([-maxsize, maxsize])
            axes.set_ylim([-maxsize, maxsize])

        if img:
            figure.figimage(img, 0, 0)
        if show and (figure is not None):
            figure.show()
        return figure, axes

    def create_sparse_matrix(self, dtype=np.dtype('float32'), order='F'):
        """
        Creates a sparse matrix representation of the associated forward
        operator.

        :param dtype: Precision to compute the sparse representation in.
        :type dtype: :class:`numpy.dtype`, default :attr:`numpy.float32`

        :param order: Contiguity of the image and sinogram array
            to the transform, can be ``F`` or ``C``.
        :type order: :class:`str`, default ``F``

        :return: Sparse matrix corresponding to the
            forward projection.
        :rtype: :class:`scipy.sparse.coo_matrix`

        Note that for high resolution projection operators,
        this may require infeasibly much time and memory.

        """

        dtype = np.dtype(dtype)
        if self.is_parallel:
            functions = {
                (np.dtype("float32"), 0): self.prg.single_line_radon_float_ff,
                (np.dtype("float32"), 1): self.prg.single_line_radon_float_cc,
                (np.dtype("float64"), 0): self.prg.single_line_radon_double_ff,
                (np.dtype("float64"), 1): self.prg.single_line_radon_double_cc
                }
        elif self.is_fan:
            functions = {
                (np.dtype("float32"), 0): self.prg.single_line_fan_float_ff,
                (np.dtype("float32"), 1): self.prg.single_line_fan_float_cc,
                (np.dtype("float64"), 0): self.prg.single_line_fan_double_ff,
                (np.dtype("float64"), 1): self.prg.single_line_fan_double_cc
                }

        function = functions[(np.dtype(dtype), order == 'C')]

        self.ensure_dtype(dtype)
        ofs_buf = self.ofs_buf[dtype]
        if self.is_fan:
            sdpd_buf = self.sdpd_buf[dtype]

        geometry_information = self.geometry_information[dtype]

        if self.is_parallel:
            def projection_from_single_pixel(x, y, sino=None, wait_for=[]):
                myevent = function(sino.queue, sino.shape, None,
                                   sino.data, np.int32(
                                       x), np.int32(y), ofs_buf,
                                   geometry_information,
                                   wait_for=sino.events+wait_for)
                sino.add_event(myevent)
        else:
            def projection_from_single_pixel(x, y, sino=None, wait_for=[]):
                myevent = function(sino.queue, sino.shape, None,
                                   sino.data, np.int32(x), np.int32(
                                       y), ofs_buf, sdpd_buf,
                                   geometry_information,
                                   wait_for=sino.events+wait_for)
                sino.add_event(myevent)

        epsilon = 0
        if order == "F":
            def pos_1(x, y):
                return x+Nx*y

            def pos_2(s, phi):
                return s+Ns*phi
        elif order == "C":
            def pos_1(x, y):
                return x*Ny+y

            def pos_2(s, phi):
                return s*Na+phi
        else:
            print("Order (contiguity) not recognized, suitable choices are"
                  + "'F' or 'C'")
            raise

        mylist = []

        Nx = self.img_shape[0]
        Ny = self.img_shape[1]
        Ns = self.sinogram_shape[0]
        Na = self.sinogram_shape[1]

        img = clarray.zeros(self.queue, self.img_shape, dtype=dtype,
                            order=order)

        rows = []
        cols = []
        vals = []
        sino = forwardprojection(img, self)

        for x in range(Nx):
            if x % int(Nx/100.) == 0:
                sys.stdout.write('\rProgress at {:3.0%}'
                                 .format(float(x)/Nx))

            for y in range(Ny):
                projection_from_single_pixel(x, y, sino)
                sinonew = sino.get()
                pos = pos_1(x, y)

                index = np.where(sinonew > epsilon)
                for i in range(len(index[0])):
                    s = index[0][i]
                    phi = index[1][i]
                    pos2 = pos_2(s, phi)
                    mylist.append(str(pos2)+" "+str(pos)+" "
                                  + str(sinonew[s, phi])+"\n")
                    rows.append(pos2)
                    cols.append(pos)
                    vals.append(sinonew[s, phi])

        print("\rSparse matrix creation complete")

        sparsematrix = scipy.sparse.coo_matrix((vals, (rows, cols)),
                                               shape=(Ns*Na, Nx*Ny))

        return sparsematrix


def weight_sinogram(sino, projectionsetting, sino_out=None, divide=False,
                    wait_for=[]):
    """
    Performs an angular rescaling of a given sinogram via multiplication 
    (or division) with the projection's angle weights (size of projections in 
    angle dimension, see attributes of :class:`ProjectionSettings`)
    to the respective projections.
    This can be useful, e.g., for computing norms or dual
    pairings in the appropriate Hilbert space.

    :param sino: The sinogram whose rescaling is computed.
        This array itself remains unchanged unless the same array is given
        as **sino_out**.
    :type img: :class:`pyopencl.array.Array`
    :param projectionsetting: The geometry settings for which the rescaling
        is computed.
    :type projectionsetting: :class:`gratopy.ProjectionSettings`
    :param sino_out: The array in which the result of rescaling
        is saved. If :obj:`None` (per default) is given, a new array
        will be created and returned. When giving the same array as 
        **sino**, the values in **sino** will be overwritten.
    :type sino: :class:`pyopencl.array.Array` default :obj:`None`

    :param divide: Determines whether the sinogram is multiplied
        or divided by the angular weights. If :obj:`True`, 
        a division is performed, otherwise, the weights are multiplied.
    :type divide: :class:`bool`, default :obj:`False`

    :param wait_for: The events to wait for before performing the
        computation in order to avoid, e.g., race conditions, see
        :class:`pyopencl.Event`.
    :type wait_for: :class:`list[pyopencl.Event]`, default :attr:`[]`

    :return: The weighted sinogram.
        If **sino_out** is not :obj:`None`, it
        is returned with the values in its data overwritten.
    :rtype: :class:`pyopencl.array.Array`
    """

    dtype = sino.dtype
    my_order = {0: 'F', 1: 'C'}[sino.flags.c_contiguous]

    if sino_out is None:
        sino_out = clarray.zeros(sino.queue, sino.shape, dtype=dtype,
                                 order=my_order)
    if divide is False:
        functions = {
            (np.dtype("float32"), "C"): projectionsetting.prg.multiply_float_c,
            (np.dtype("float32"), "F"): projectionsetting.prg.multiply_float_f,
            (np.dtype("float64"), "C"): projectionsetting.prg.multiply_double_c,
            (np.dtype("float64"), "F"): projectionsetting.prg.multiply_double_f
            }
    elif divide is True:
        functions = {
            (np.dtype("float32"), "C"): projectionsetting.prg.divide_float_c,
            (np.dtype("float32"), "F"): projectionsetting.prg.divide_float_f,
            (np.dtype("float64"), "C"): projectionsetting.prg.divide_double_c,
            (np.dtype("float64"), "F"): projectionsetting.prg.divide_double_f
            }
    function = functions[dtype, my_order]

    projectionsetting.ensure_dtype(dtype)

    myevent = function(sino.queue, sino.shape, None, sino.data,
                       projectionsetting.angle_weights_buf[dtype],
                       sino_out.data,
                       wait_for=wait_for+sino_out.events+sino.events)
    sino_out.add_event(myevent)
    return sino_out


def equ_mul_add(rhs, a, x, projectionsetting, wait_for=[]):
    dtype = x.dtype
    function = {np.dtype("float32"): projectionsetting.prg.equ_mul_add_float_c,
                np.dtype("float64"): projectionsetting.prg.equ_mul_add_double_c
                }[dtype]
    function(x.queue, [x.size], None, rhs.data, a, x.data,
             wait_for=x.events+rhs.events+wait_for)
    return rhs


def mul_add_add(rhs, a, x, y, projectionsetting, wait_for=[]):
    dtype = x.dtype
    function = {np.dtype("float32"): projectionsetting.prg.mul_add_add_float_c,
                np.dtype("float64"): projectionsetting.prg.mul_add_add_double_c
                }[dtype]
    function(x.queue, [x.size], None, rhs.data, a, x.data, y.data,
             wait_for=x.events+y.events+rhs.events+wait_for)
    return rhs


def normest(projectionsetting, number_iterations=50, dtype='float32',
            allocator=None):
    """
    Estimate the spectral norm of the projection operator via power
    iteration, i.e., the operator norm with respect to the standard
    Euclidean or :math:`\\ell^2`
    norms. Useful for iterative methods that require such an estimate,
    e.g., :func:`landweber` or :func:`total_variation`.

    :param projectionsetting: The geometry settings for which the projection
        is considered.
    :type projectionsetting: :class:`gratopy.ProjectionSettings`

    :param number_iterations:  The number of iterations to
        terminate after.
    :type number_iterations: :class:`int`, default 50
    :param dtype:  Precision for which to apply the projection operator
        (which is not supposed to impact the estimate significantly).
    :type dtype: :class:`numpy.dtype`, default :attr:`numpy.float32`

    :return: An estimate of the spectral norm for the projection operator.
    :rtype: :class:`float`

    """

    queue = projectionsetting.queue

    # random starting point
    img = clarray.to_device(queue, np.require((np.random.randn(
                    *projectionsetting.img_shape)), dtype, 'F'),
                    allocator=allocator)
    sino = forwardprojection(img, projectionsetting)

    # power_iteration
    for i in range(number_iterations):
        normsqr = float(clarray.sum(img).get())
        img /= normsqr
        forwardprojection(img, projectionsetting, sino=sino)
        backprojection(sino, projectionsetting, img=img)
    return np.sqrt(normsqr)


def landweber(sino, projectionsetting, number_iterations=100, w=1):
    """
    Performs a Landweber iteration [L1951]_ to approximate
    a solution to the image reconstruction problem associated
    with a projection and sinogram. This method is also known as SIRT.

    :param sino: Sinogram data to reconstruct from.
    :type sino: :class:`pyopencl.array.Array`

    :param projectionsetting: The geometry settings for which the projection
        is considered.
    :type projectionsetting: :class:`gratopy.ProjectionSettings`

    :param number_iterations: Number of iteration steps to be performed.
    :type number_iterations: :class:`int`, default 100

    :param w: Relaxation parameter weighted by the norm of the projection
        operator (w<1 guarantees convergence).
    :type w:  :class:`float`, default 1

    :return: Reconstruction from given sinogram gained via Landweber
        iteration.
    :rtype: :class:`pyopencl.array.Array`

    .. [L1951] Landweber, L. "An iteration formula for Fredholm integral
               equations of the first kind." Amer. J. Math. 73, 615–624
               (1951). https://doi.org/10.2307/2372313
    """
    # Order to consider solution in
    my_order = {0: 'F', 1: 'C'}[sino.flags.c_contiguous]

    # Set relaxation parameter
    norm_estimate = normest(
                projectionsetting, allocator=sino.allocator)
    w = sino.dtype.type(w/norm_estimate**2)

    sinonew = sino.copy()

    U = w*backprojection(sinonew, projectionsetting)
    Unew = clarray.zeros(projectionsetting.queue, U.shape, dtype=sino.dtype,
                         order=my_order, allocator=sino.allocator)

    # Poweriteration
    for i in range(number_iterations):
        sys.stdout.write('\rProgress at {:3.0%}'
                         .format(float(i)/number_iterations))

        forwardprojection(Unew, projectionsetting, sino=sinonew)
        sinonew -= sino
        # Unew = Unew-w*backprojection(sinonew, projectionsetting, img=U)
        equ_mul_add(Unew, -w,
                    backprojection(sinonew, projectionsetting, img=U),
                    projectionsetting, wait_for=[])
    print('\rLandweber reconstruction complete')
    return Unew


def conjugate_gradients(sino, projectionsetting, number_iterations=20,
                        epsilon=0.0, x0=None):
    """
    Performs a conjugate gradients iteration [HS1952]_ to approximate
    a solution to the image reconstruction problem associated
    with a projection and sinogram.

    :param sino: Sinogram data to invert.
    :type sino: :class:`pyopencl.array.Array`

    :param projectionsetting: The geometry settings for which the projection
        is considered.
    :type projectionsetting: :class:`gratopy.ProjectionSettings`

    :param number_iterations: Maximal number of iteration steps
        to be performed.
    :type number_iterations: :class:`float`, default 20

    :param x0: Initial guess for iteration (defaults to zeros if
        :obj:`None`).
    :type x0: :class:`pyopencl.array.Array`, default :obj:`None`

    :param epsilon: Tolerance parameter, the iteration stops if
        relative residual<epsilon.
    :type epsilon: :class:`float`, default 0.00

    :return: Reconstruction gained via conjugate gradients iteration.
    :rtype:  :class:`pyopencl.array.Array`

    .. [HS1952] Hestenes, M. R., Stiefel, E. "Methods of Conjugate Gradients
                for Solving Linear Systems." Journal of Research of
                the National
                Bureau of Standards, 49:409–436 (1952).
                https://doi.org/10.6028/jres.049.044
    """

    # Determine suitable dimensions
    dimensions = projectionsetting.img_shape
    dimensions2 = (1, projectionsetting.n_angles)
    if len(sino.shape) > 2:
        dimensions = dimensions+tuple([sino.shape[2]])
        dimensions2 = dimensions2+tuple([1])

    order = order = {0: 'F', 1: 'C'}
    if x0 is None:
        x0 = clarray.zeros(projectionsetting.queue, dimensions,
                           sino.dtype, order[sino.flags.c_contiguous])

    if (x0.flags.c_contiguous != sino.flags.c_contiguous):
        raise ValueError("The data sino and initial "
                         + "guess x0 must have the same contiguity!")
    x = x0.copy()

    d = sino-forwardprojection(x, projectionsetting)
    p = backprojection(d, projectionsetting)
    q = clarray.empty_like(d, projectionsetting.queue)
    q_rescaled=q.copy()
    snew = backprojection(d, projectionsetting)
    sold = snew.copy()

    order = {0: 'F', 1: 'C'}[sino.flags.c_contiguous]

    for k in range(0, number_iterations):
        sys.stdout.write('\rProgress at {:3.0%}'
                         .format(float(k)/number_iterations))

        forwardprojection(p, projectionsetting, sino=q)
        alpha = x.dtype.type(projectionsetting.delta_x**2
                             / (projectionsetting.delta_s)
                             * (clarray.vdot(sold, sold)
                                / clarray.vdot(weight_sinogram(q,
                                                projectionsetting, q_rescaled)
                                               , q)).get())

        equ_mul_add(x, +alpha, p, projectionsetting)  # x += alpha*p
        equ_mul_add(d, -alpha, q, projectionsetting)  # d -= alpha*q
        backprojection(d, projectionsetting, img=snew)
        beta = (clarray.vdot(snew, snew)
                / clarray.vdot(sold, sold)).get()
        (sold, snew) = (snew, sold)
        mul_add_add(p, beta, p, sold, projectionsetting)  # p = beta*p+sold
        residue = np.sqrt(np.sum(clarray.vdot(sold, sold).get())
                          / np.sum(clarray.vdot(sino, sino).get()))
        if residue < epsilon:
            print('\rProgress aborted prematurely as desired'
                             + 'precision is reached')
            break

    print("\rCG reconstruction complete")

    return x


def total_variation(sino, projectionsetting, mu,
                    number_iterations=1000, slice_thickness=1,
                    stepsize_weighting=10.):
    """
    Peforms a primal-dual algorithm [CP2011]_ to solve a total-variation
    regularized reconstruction problem associated with a given
    projection operator and sinogram. This corresponds to the approximate
    solution of
    :math:`\\min_{u} {\\frac\\mu2}\\|\\mathcal{P}u-f\\|_{L^2}^2+\\mathrm{TV}(u)`
    for :math:`\\mathcal{P}` the projection operator, :math:`f` the sinogram
    and :math:`\\mu` a positive regluarization parameter (i.e.,
    an :math:`L^2-\\mathrm{TV}` reconstruction approach).

    :param sino: Sinogram data to invert.
    :type sino: :class:`pyopencl.array.Array`

    :param projectionsetting: The geometry settings for which the projection
        is considered.
    :type projectionsetting: :class:`gratopy.ProjectionSettings`

    :param mu: Regularization parameter, the smaller the stronger the
        applied regularization.
    :type epsilon: :class:`float`

    :param number_iterations: Number of iterations to be performed.
    :type number_iterations: :class:`float`, default 1000

    :param slice_thickness: When 3-dimensional data sets are considered,
        regularization is also applied across slices.
        This parameter represents the ratio of the slice thickness to the
        length of one pixel within a slice. The choice
        **slice_thickness** =0
        results in no coupling across slices.
    :type slice_thickness: :class:`float`, default 1.0, i.e., isotropic voxels

    :param stepsize_weighting: Allows to weight the primal-dual algorithm's
        step sizes :math:`\\sigma` and :math:`\\tau`
        (with :math:`\\sigma\\tau\\|\\mathcal{P}\\|^2\\leq 1`)
        by multiplication and division, respectively,
        with the given value.
    :type stepsize_weighting: :class:`float`, default 10.0


    :return: Reconstruction gained via primal-dual iteration for the
        total-variation regularized reconstruction problem.
    :rtype:  :class:`pyopencl.array.Array`

    .. [CP2011] Chambolle, A., Pock, T. "A First-Order Primal-Dual Algorithm
                for Convex Problems with Applications to Imaging." J Math
                Imaging Vis 40, 120–145 (2011).
                https://doi.org/10.1007/s10851-010-0251-1
    """
    # Establish queue and context

    # preliminary definitions and parameters
    queue = projectionsetting.queue
    ctx = queue.context
    my_dtype = sino.dtype
    my_order = {0: 'F', 1: 'C'}[sino.flags.c_contiguous]

    img_shape = projectionsetting.img_shape
    if len(sino.shape) == 2:
        slice_thickness = 0
    else:
        img_shape = img_shape+tuple([sino.shape[2]])
    extended_img_shape = tuple([4])+img_shape

    # Definitions of suitable kernel functions for primal and dual updates

    # update dual variable to data term
    update_lambda_ = {
            (np.dtype("float32"), 0):
                projectionsetting.prg.update_lambda_L2_float_f,
            (np.dtype("float32"), 1):
                projectionsetting.prg.update_lambda_L2_float_c,
            (np.dtype("float"), 0):
                projectionsetting.prg.update_lambda_L2_double_f,
            (np.dtype("float"), 1):
                projectionsetting.prg.update_lambda_L2_double_c}

    update_lambda = lambda lamb, Ku, f, sigma, mu, normest, wait_for=[]: \
        lamb.add_event(update_lambda_[lamb.dtype, lamb.flags.c_contiguous]
                       (lamb.queue, lamb.shape, None, lamb.data, Ku.data,
                        f.data, np.float32(
                                sigma/normest), np.float32(mu),
                        wait_for=lamb.events + Ku.events + f.events+wait_for))

    # Update v the dual of gradient of u
    update_v_ = {
            (np.dtype("float32"), 0): projectionsetting.prg.update_v_float_f,
            (np.dtype("float32"), 1): projectionsetting.prg.update_v_float_c,
            (np.dtype("float"), 0): projectionsetting.prg.update_v_double_f,
            (np.dtype("float"), 1): projectionsetting.prg.update_v_double_c}
    update_v = lambda v, u, sigma, slice_thickness, wait_for=[]: \
        v.add_event(update_v_[v.dtype, v.flags.c_contiguous]
                    (v.queue, u.shape, None, v.data, u.data, np.float32(sigma),
                         np.float32(slice_thickness),
                         wait_for=v.events+u.events+wait_for))

    # Update primal variable u (the image)
    update_u_ = {
            (np.dtype("float32"), 0): projectionsetting.prg.update_u_float_f,
            (np.dtype("float32"), 1): projectionsetting.prg.update_u_float_c,
            (np.dtype("float"), 0): projectionsetting.prg.update_u_double_f,
            (np.dtype("float"), 1): projectionsetting.prg.update_u_double_c}
    update_u = lambda u, u_, v, Kstarlambda, tau, normest, slice_thickness, \
        wait_for=[]: \
        u_.add_event(update_u_[u.dtype, u.flags.c_contiguous]
                     (u.queue, u.shape, None, u.data, u_.data, v.data,
                      Kstarlambda.data, np.float32(
                              tau), np.float32(1.0/normest),
                      np.float32(slice_thickness),
                      wait_for=u.events+u_.events+v.events+wait_for))

    # Compute the norm of v and project (dual update)
    update_NormV_ = {
            (np.dtype("float32"), 0):
            projectionsetting.prg.update_NormV_unchor_float_f,
            (np.dtype("float32"), 1):
            projectionsetting.prg.update_NormV_unchor_float_c,
            (np.dtype("float"), 0):
            projectionsetting.prg.update_NormV_unchor_double_f,
            (np.dtype("float"), 1):
            projectionsetting.prg.update_NormV_unchor_double_c}

    update_NormV = lambda V, normV, wait_for=[]:\
        normV.add_event(update_NormV_[V.dtype, V.flags.c_contiguous]
                        (V.queue, V.shape[1:], None, V.data, normV.data,
                         wait_for=V.events+normV.events+wait_for))

    # update of the extra gradient
    update_extra_ = {np.dtype("float32"): cl.elementwise.ElementwiseKernel(
            ctx, 'float *u_, float *u', 'u[i] = 2.0f*u_[i] - u[i]'),
            np.dtype("float"): cl.elementwise.ElementwiseKernel
            (ctx, 'double *u_, double *u', 'u[i] = 2.0f*u_[i] - u[i]')}
    update_extra_ = update_extra_[sino.dtype]

    def update_extra(u_, u): return \
        u.add_event(update_extra_(
                u_, u, wait_for=u.events + u_.events))

    # Initialize variables for the iteration
    U = clarray.zeros(queue, img_shape,
                      dtype=my_dtype, order=my_order)
    U_ = clarray.zeros(queue, img_shape,
                       dtype=my_dtype, order=my_order)
    V = clarray.zeros(queue, extended_img_shape, dtype=my_dtype,
                      order=my_order)

    Lamb = clarray.zeros(queue, sino.shape,
                         dtype=my_dtype, order=my_order)
    KU = clarray.zeros(queue, sino.shape,
                       dtype=my_dtype, order=my_order)
    KSTARlambda = clarray.zeros(queue, img_shape, dtype=my_dtype,
                                order=my_order)
    normV = clarray.zeros(
            queue, img_shape, dtype=my_dtype, order=my_order)

    # Compute estimates for step-size parameters
    norm_estimate = normest(projectionsetting)

    # Estimation of the operator [Grad,Proj] when Proj possesses norm 1
    Lsqr = 13
    sigma = 1.0/np.sqrt(Lsqr)*stepsize_weighting
    tau = 1.0/np.sqrt(Lsqr)/stepsize_weighting

    # Modifie mu for internal uses
    assert mu > 0, "Regularization parameter mu must be positive"
    # To counteract normalizing the operator, and delta_x comes Frobeniusnorm
    # the gradient
    mu *= norm_estimate**2*projectionsetting.delta_x
    mu = mu/(sigma+mu)

    # Primal-dual iteration
    for i in range(number_iterations):
        # Dual update
        update_v(V, U_, sigma, slice_thickness)
        update_NormV(V, normV)
        forwardprojection(U_, projectionsetting, sino=KU)
        update_lambda(Lamb, KU, sino, sigma, mu, norm_estimate)

        # Primal update
        backprojection(Lamb, projectionsetting, img=KSTARlambda)
        update_u(U_, U, V, KSTARlambda, tau, norm_estimate,
                 slice_thickness)

        # Extragradient update
        update_extra(U_, U)
        (U, U_) = (U_, U)

        sys.stdout.write('\rProgress at {:3.0%}'
                         .format(float(i)/number_iterations))

    print("\rTV reconstruction complete")
    return U<|MERGE_RESOLUTION|>--- conflicted
+++ resolved
@@ -396,15 +396,9 @@
     :vartype sinogram_shape: :class:`tuple`
 
     :var geo_dict:
-<<<<<<< HEAD
         Dictionary mapping the allowed data types 
         to an array containing the values
         [:math:`\\delta_x, \\delta_s, N_x, N_y, N_s, N_a`].
-=======
-        Array containing the values
-        [:math:`\\delta_x, \\delta_s, N_x, N_y, N_s, N_a`].
-        **(???) is this true? the type seems to be a dictionary.**
->>>>>>> e1c11e47
     :vartype geo_dict: :class:`dict{numpy.dtype: numpy.ndarray}`
 
     :var angles_diff_buf: Dictionary containing the
@@ -796,13 +790,8 @@
         The arrays have dimension :math:`(8, N_a)` with columns:
 
         +-----+--------------------------------------------+
-<<<<<<< HEAD
         | 0 1 | vector of length :math:`\\delta_s`         |
         |     | pointing in positive detector direction    |
-=======
-        | 0 1 | **(???)** vector along detector direction  |
-        |     | with length :math:`\\delta_s`               |
->>>>>>> e1c11e47
         +-----+--------------------------------------------+
         | 2 3 | vector connecting source and center of     |
         |     | rotation                                   |
@@ -819,13 +808,8 @@
     :var sdpd_dict: Dictionary mapping :attr:`numpy.float32`
         and :attr:`numpy.float64` to a :class:`numpy.ndarray`
         representing the values :math:`\\sqrt{(s^2+R^2)}` for
-<<<<<<< HEAD
         the weighting in the fanbeam transform (weighted by 
         **delta_ratio**, i.e., :math:`\\delta_s/\\delta_x`).
-=======
-        the weighting in the fanbeam transform (weighted by delta_ratio)
-        **(???)**.
->>>>>>> e1c11e47
     :vartype sdpd_dict: :class:`dict{numpy.dtype: numpy.ndarray}`
 
     :var image_width: Physical size of the image. Equal to the input
@@ -1168,11 +1152,7 @@
     :param angles:  Determines which angles are considered for
         the projection. An integer is interpreted as the number :math:`N_a`
         of uniformly distributed angles in the angular range
-<<<<<<< HEAD
-        :math:`[0,\\pi[,\\ [0,2\\pi[`
-=======
-        :math:`[0,\\pi[,[0,2\\pi[`
->>>>>>> e1c11e47
+        :math:`[0,\\pi[`, :math:`[0,2\\pi[`
         for Radon and fanbeam transform, respectively. Alternatively,
         a list containing all angles
         considered for the projection can be given.
